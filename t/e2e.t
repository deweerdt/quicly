#! /usr/bin/env perl

use strict;
use warnings;
use Digest::MD5 qw(md5_hex);
use File::Temp qw(tempdir);
use JSON;
use Net::EmptyPort qw(empty_port);
use POSIX ":sys_wait_h";
use Scope::Guard qw(scope_guard);
use Test::More;
use Time::HiRes qw(sleep);

plan skip_all => 'WITH_DTRACE not set to ON, skipping'
    unless $ENV{WITH_DTRACE} =~ /^on$/i;

sub complex ($$;$) {
    my $s = shift;
    my $cb = shift;
    local $Test::Builder::Level = $Test::Builder::Level + 1;
    local $_ = $s;
    if ($cb->()) {
        &pass;
    } else {
        &fail;
        diag($s);
    }
}

$ENV{BINARY_DIR} ||= ".";
my $cli = "$ENV{BINARY_DIR}/cli";
my $port = empty_port({
    host  => "127.0.0.1",
    proto => "udp",
});
my $tempdir = tempdir(CLEANUP => 1);

system("misc/probe2trace.pl < probes.d > $tempdir/dtrace.d") == 0 && $? == 0
    or die "failed to generate dtrace script:$?";

subtest "hello" => sub {
    my $guard = spawn_server();
    my $resp = `@{[build_trace_cmd(cmd => "$cli -p /12.txt 127.0.0.1 $port")]} 2> /dev/null`;
    is $resp, "hello world\n";
    subtest "events" => sub {
        my $events = read_events();
        complex $events, sub {
            $_ =~ /"type":"transport-close-send",.*?"type":"([^\"]*)",.*?"type":"([^\"]*)",.*?"type":"([^\"]*)",.*?"type":"([^\"]*)"/s
                and $1 eq 'packet-commit' and $2 eq 'quictrace-sent' and $3 eq 'send' and $4 eq 'free';
        };
    };
};

subtest "version-negotiation" => sub {
    my $guard = spawn_server();
    my $resp = `@{[build_trace_cmd(cmd => "$cli -n -p /12.txt 127.0.0.1 $port")]} 2> /dev/null`;
    is $resp, "hello world\n";
<<<<<<< HEAD
    my $events = read_events();
    if ($events =~ /"type":"connect",.*"version":(\d+)(?:.|\n)*"type":"version-switch",.*"new-version":(\d+)/m) {
        is $2, 0xff000012;
        isnt $1, 0xff000012;
=======
    my $events = slurp_file("$tempdir/events");
    if ($events =~ /"type":"connect",.*"quic-version":(\d+)(?:.|\n)*"type":"quic-version-switch",.*"quic-version":(\d+)/m) {
        is $2, 0xff000014;
        isnt $1, 0xff000014;
>>>>>>> 779e93a5
    } else {
        fail "no quic-version-switch event";
        diag $events;
    }
};

subtest "retry" => sub {
    my $guard = spawn_server(opts => [qw(-R)]);
    my $resp = `@{[build_trace_cmd(cmd => "$cli -p /12.txt 127.0.0.1 $port")]} 2> /dev/null`;
    is $resp, "hello world\n";
    my $events = read_events();
    like $events, qr/"type":"receive",.*"first-octet":245.*\n.*"type":"stream-lost",.*"stream-id":-1,.*"off":0,/, "CH deemed lost in response to retry";
};

unlink "$tempdir/session";

subtest "0-rtt" => sub {
    my $guard = spawn_server();
    my $resp = `@{[build_trace_cmd(cmd => "$cli -s $tempdir/session -p /12.txt 127.0.0.1 $port")]} 2> /dev/null`;
    is $resp, "hello world\n";
    ok -e "$tempdir/session", "session saved";
    system build_trace_cmd(cmd => "$cli -s $tempdir/session 127.0.0.1 $port") . '> /dev/null 2>&1';
    my $events = read_events();
    like $events, qr/"type":"stream-send".*"stream-id":0,(.|\n)*"type":"packet-commit".*"pn":1,/m, "stream 0 on pn 1";
    like $events, qr/"type":"cc-ack-received".*"largest-acked":1,/m, "pn 1 acked";
};

subtest "stateless-reset" => sub {
    my $guard = spawn_server(opts => [qw(-C deadbeef)]);
    my $pid = fork;
    die "fork failed:$!"
        unless defined $pid;
    if ($pid == 0) {
        # child process
        open STDOUT, '>', '/dev/null'
            or die "failed to redirect stdout to /dev/null:$!";
        exec 'sh', '-c', build_trace_cmd(cmd => "$cli -i 5000 127.0.0.1 $port");
        die "failed to exec $cli:$!";
    }
    # parent process, let the client fetch the first response, then kill respawn the server using same CID encryption key
    sleep 4;
    undef $guard;
    $guard = spawn_server(opts => [qw(-C deadbeef)]);
    # wait for the child to die
    while (waitpid($pid, 0) != $pid) {
    }
    # check that the stateless reset is logged
    my $events = read_events();
    like $events, qr/"type":"stateless-reset-receive",/m;
};

subtest "idle-timeout" => sub {
    my $guard = spawn_server(opts => [qw(-I 1000)], trace => {events => "$tempdir/server-events"});
    my $resp = `@{[build_trace_cmd(cmd => "$cli -p /12.txt -i 2000 127.0.0.1 $port", events => "$tempdir/client-events")]} 2> /dev/null`;
    # Because we start using idle timeout at the moment we dispose handshake key (currently 3PTO after handshake), there is an
    # uncertainty in if the first request-response is covered by the idle timeout.  Therefore, we check if we have either one or
    # to responses, add a sleep in case server timeouts after client does, pass the case where the server sends stateless-reset...
    like $resp, qr/^hello world\n(|hello world\n|)$/s;
    sleep 2;
    undef $guard;
    like slurp_file("$tempdir/client-events"), qr/"type":("idle-timeout"|"stateless-reset-receive"),/m;
    like slurp_file("$tempdir/server-events"), qr/"type":"idle-timeout",/m;
};

subtest "blocked-streams" => sub {
    my $guard = spawn_server(opts => [qw(-X 2)]);
    my $resp = `$cli -p /12.txt -p /12.txt 127.0.0.1 $port 2> /dev/null`;
    is $resp, "hello world\nhello world\n";
    $resp = `$cli -p /12.txt -p /12.txt -p /12.txt 127.0.0.1 $port 2> /dev/null`;
    is $resp, "hello world\nhello world\nhello world\n";
    $resp = `$cli -p /12.txt -p /12.txt -p /12.txt -p /12.txt 127.0.0.1 $port 2> /dev/null`;
    is $resp, "hello world\nhello world\nhello world\nhello world\n";
};

subtest "max-data-crapped" => sub {
    my $guard = spawn_server(trace => {});
    my $resp = `$cli -m 10 -p /12.txt 127.0.0.1 $port 2> /dev/null`;
    is $resp, "hello world\n";
    undef $guard;
    sleep 2;
    # build list of filtered events
    open my $fh, "<", "$tempdir/events"
        or die "failed to open file $tempdir/events:$!";
    my $events = ":";
    while (my $line = <$fh>) {
        next unless $line =~ /^{/;
        my $event = from_json($line);
        if ($event->{type} =~ /^(send|receive|max-data-receive)$/) {
            $events .= "$event->{type}:";
        } elsif ($event->{type} eq 'stream-send') {
            $events .= "stream-send\@$event->{'stream-id'}:";
        }
    }
    # check that events are happening in expected order, without a busy loop to quicly_send
    like $events, qr/:send:stream-send\@0:receive:max-data-receive:send:stream-send\@0:/;
};

unlink "$tempdir/session";

subtest "0-rtt-vs-hrr" => sub {
    plan skip_all => "no support for x25519, we need multiple key exchanges to run this test"
        if `$cli -x x25519 2>&1` =~ /unknown key exchange/;
    my $guard = spawn_server(qw(-x x25519));
    my $resp = `$cli -x x25519 -x secp256r1 -s $tempdir/session -p /12.txt 127.0.0.1 $port 2> $tempdir/stderr.log; cat $tempdir/stderr.log`;
    like $resp, qr/^hello world\n/s;
    undef $guard;
    $guard = spawn_server(qw(-x secp256r1));
    $resp = `$cli -x x25519 -x secp256r1 -s $tempdir/session -p /12.txt 127.0.0.1 $port 2> $tempdir/stderr.log; cat $tempdir/stderr.log`;
    like $resp, qr/^hello world\n/s;
};

done_testing;

sub build_trace_cmd {
    my %args = (
        script => "$tempdir/dtrace.d",
        events => "$tempdir/events",
        @_,
    );
    my $trace_cmd = "rm -f $args{events}; exec sudo dtrace -s $args{script} -o $args{events}";
    if ($args{cmd}) {
        $trace_cmd .= " -c '$args{cmd}'";
    } elsif ($args{pid}) {
        $trace_cmd .= " -p $args{pid}";
    } else {
        die "neither of cmd nor pid is given";
    }
    $trace_cmd;
}

sub spawn_server {
    my %args = (
        opts  => [],
        trace => undef,
        @_,
    );
    my @cmd = ($cli, "-k", "t/assets/server.key", "-c", "t/assets/server.crt", @{$args{opts}}, "127.0.0.1", $port);
    my $pid = fork;
    die "fork failed:$!"
        unless defined $pid;
    if ($pid == 0) {
        exec @cmd;
        die "failed to exec $cmd[0]:$?";
    }
    while (`netstat -na` !~ /^udp.*\s127\.0\.0\.1[\.:]$port\s/m) {
        if (waitpid($pid, WNOHANG) == $pid) {
            die "failed to launch server";
        }
        sleep 0.1;
    }
    if ($args{trace}) {
        system "@{[build_trace_cmd(%{$args{trace}}, pid => $pid)]} &";
        sleep 1;
    }
    return scope_guard(sub {
        kill 9, $pid;
        while (waitpid($pid, 0) != $pid) {}
    });
}

sub read_events {
    my $fn = $_[0] || "$tempdir/events";
    join "\n", grep { /^\{/ } split "\n", slurp_file($fn);
}

sub slurp_file {
    my $fn = shift;
    open my $fh, "<", $fn
        or die "failed to open file:$fn:$!";
    do {
        local $/;
        <$fh>;
    };
}

1;<|MERGE_RESOLUTION|>--- conflicted
+++ resolved
@@ -55,17 +55,10 @@
     my $guard = spawn_server();
     my $resp = `@{[build_trace_cmd(cmd => "$cli -n -p /12.txt 127.0.0.1 $port")]} 2> /dev/null`;
     is $resp, "hello world\n";
-<<<<<<< HEAD
     my $events = read_events();
     if ($events =~ /"type":"connect",.*"version":(\d+)(?:.|\n)*"type":"version-switch",.*"new-version":(\d+)/m) {
-        is $2, 0xff000012;
-        isnt $1, 0xff000012;
-=======
-    my $events = slurp_file("$tempdir/events");
-    if ($events =~ /"type":"connect",.*"quic-version":(\d+)(?:.|\n)*"type":"quic-version-switch",.*"quic-version":(\d+)/m) {
         is $2, 0xff000014;
         isnt $1, 0xff000014;
->>>>>>> 779e93a5
     } else {
         fail "no quic-version-switch event";
         diag $events;
