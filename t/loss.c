--- conflicted
+++ resolved
@@ -71,37 +71,21 @@
     quicly_sentmap_commit(&loss.sentmap, 10);
     ASSERT(quicly_sentmap_prepare(&loss.sentmap, 2, now, QUICLY_EPOCH_INITIAL) == 0);
     quicly_sentmap_commit(&loss.sentmap, 10);
-<<<<<<< HEAD
-    ASSERT(quicly_sentmap_prepare(&loss.sentmap, 3, now, QUICLY_EPOCH_INITIAL) == 0);
-    quicly_sentmap_commit(&loss.sentmap, 10);
     ASSERT(quicly_loss_detect_loss(&loss, now, quicly_spec_context.transport_params.max_ack_delay, 0, on_loss_detected) == 0);
-=======
-    ASSERT(quicly_loss_detect_loss(&loss, now, quicly_spec_context.transport_params.max_ack_delay, on_loss_detected) == 0);
->>>>>>> a17a4dd1
     ok(loss.loss_time == INT64_MAX);
 
     now += 10;
 
     /* receive ack for the 1st packet; check that loss timer is not active */
-<<<<<<< HEAD
-    acked(&loss, 1, QUICLY_EPOCH_INITIAL);
+    acked(&loss, 0, QUICLY_EPOCH_INITIAL);
     ASSERT(quicly_loss_detect_loss(&loss, now, quicly_spec_context.transport_params.max_ack_delay, 0, on_loss_detected) == 0);
-=======
-    acked(&loss, 0);
-    ASSERT(quicly_loss_detect_loss(&loss, now, quicly_spec_context.transport_params.max_ack_delay, on_loss_detected) == 0);
->>>>>>> a17a4dd1
     ok(loss.loss_time == INT64_MAX);
 
     now += 10;
 
     /* receive ack for the 3rd packet; check that loss timer is active */
-<<<<<<< HEAD
-    acked(&loss, 3, QUICLY_EPOCH_INITIAL);
+    acked(&loss, 2, QUICLY_EPOCH_INITIAL);
     ASSERT(quicly_loss_detect_loss(&loss, now, quicly_spec_context.transport_params.max_ack_delay, 0, on_loss_detected) == 0);
-=======
-    acked(&loss, 2);
-    ASSERT(quicly_loss_detect_loss(&loss, now, quicly_spec_context.transport_params.max_ack_delay, on_loss_detected) == 0);
->>>>>>> a17a4dd1
     ok(loss.loss_time != INT64_MAX);
     ok(num_packets_lost == 0);
 
@@ -124,7 +108,7 @@
                      &quicly_spec_context.transport_params.ack_delay_exponent);
     ok(loss.loss_time == INT64_MAX);
 
-    /* commit packets 3 packets (pn=0..2); check that loss timer is not active */
+    /* commit packets 4 packets (pn=0..3); check that loss timer is not active */
     ASSERT(quicly_sentmap_prepare(&loss.sentmap, 0, now, QUICLY_EPOCH_INITIAL) == 0);
     quicly_sentmap_commit(&loss.sentmap, 10);
     ASSERT(quicly_sentmap_prepare(&loss.sentmap, 1, now, QUICLY_EPOCH_INITIAL) == 0);
@@ -133,34 +117,17 @@
     quicly_sentmap_commit(&loss.sentmap, 10);
     ASSERT(quicly_sentmap_prepare(&loss.sentmap, 3, now, QUICLY_EPOCH_INITIAL) == 0);
     quicly_sentmap_commit(&loss.sentmap, 10);
-<<<<<<< HEAD
-    ASSERT(quicly_sentmap_prepare(&loss.sentmap, 4, now, QUICLY_EPOCH_INITIAL) == 0);
-    quicly_sentmap_commit(&loss.sentmap, 10);
     ASSERT(quicly_loss_detect_loss(&loss, now, quicly_spec_context.transport_params.max_ack_delay, 0, on_loss_detected) == 0);
     ok(loss.loss_time == INT64_MAX);
 
-    /* receive ack for the 3rd packet; loss timer is activated but no packets are declared as lost */
-    acked(&loss, 3, QUICLY_EPOCH_INITIAL);
+    acked(&loss, 2, QUICLY_EPOCH_INITIAL);
     ASSERT(quicly_loss_detect_loss(&loss, now, quicly_spec_context.transport_params.max_ack_delay, 0, on_loss_detected) == 0);
-=======
-    ASSERT(quicly_loss_detect_loss(&loss, now, quicly_spec_context.transport_params.max_ack_delay, on_loss_detected) == 0);
-    ok(loss.loss_time == INT64_MAX);
-
-    /* receive ack for the 3rd packet; loss timer is activated but no packets are declared as lost */
-    acked(&loss, 2);
-    ASSERT(quicly_loss_detect_loss(&loss, now, quicly_spec_context.transport_params.max_ack_delay, on_loss_detected) == 0);
->>>>>>> a17a4dd1
     ok(loss.loss_time != INT64_MAX);
     ok(num_packets_lost == 0);
 
     /* receive ack for the 4th packet; loss timer is active and pn=0 is declared lost */
-<<<<<<< HEAD
-    acked(&loss, 4, QUICLY_EPOCH_INITIAL);
+    acked(&loss, 3, QUICLY_EPOCH_INITIAL);
     ASSERT(quicly_loss_detect_loss(&loss, now, quicly_spec_context.transport_params.max_ack_delay, 0, on_loss_detected) == 0);
-=======
-    acked(&loss, 3);
-    ASSERT(quicly_loss_detect_loss(&loss, now, quicly_spec_context.transport_params.max_ack_delay, on_loss_detected) == 0);
->>>>>>> a17a4dd1
     ok(loss.loss_time != INT64_MAX);
     ok(num_packets_lost == 1);
 
