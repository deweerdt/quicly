--- conflicted
+++ resolved
@@ -3252,16 +3252,10 @@
 
     init_acks_iter(conn, &iter);
 
-<<<<<<< HEAD
     while ((sent = quicly_sentmap_get(&iter))->packet_number != UINT64_MAX) {
         if (sent->ack_epoch == ack_epoch && sent->frames_in_flight) {
             *bytes_to_mark = *bytes_to_mark > sent->cc_bytes_in_flight ? *bytes_to_mark - sent->cc_bytes_in_flight : 0;
-            if ((ret = quicly_sentmap_update(&conn->egress.sentmap, &iter, QUICLY_SENTMAP_EVENT_PTO, conn)) != 0)
-=======
-    while ((sent = quicly_sentmap_get(&iter))->sent_at <= mark_no_later_than) {
-        if (sent->frames_in_flight) {
             if ((ret = quicly_sentmap_update(&conn->egress.loss.sentmap, &iter, QUICLY_SENTMAP_EVENT_PTO)) != 0)
->>>>>>> 788c10f5
                 return ret;
             assert(!sent->frames_in_flight);
             if (*bytes_to_mark == 0)
@@ -3792,15 +3786,10 @@
         assert(min_packets_to_send <= s->max_datagrams);
 
         if (restrict_sending) {
-<<<<<<< HEAD
             /* PTO: when handshake is in progress, send from the very first unacknowledged byte so as to maximize the chance of
              * making progress. When handshake is complete, transmit new data if any, else retransmit the oldest unacknowledged data
              * that is considered inflight. */
-            QUICLY_PROBE(PTO, conn, conn->stash.now, conn->egress.sentmap.bytes_in_flight, conn->egress.cc.cwnd,
-=======
-            /* PTO (try to send new data when handshake is done, otherwise retire oldest handshake packets and retransmit) */
             QUICLY_PROBE(PTO, conn, conn->stash.now, conn->egress.loss.sentmap.bytes_in_flight, conn->egress.cc.cwnd,
->>>>>>> 788c10f5
                          conn->egress.loss.pto_count);
             ++conn->super.stats.num_ptos;
             size_t bytes_to_mark = min_packets_to_send * conn->egress.max_udp_payload_size;
