--- conflicted
+++ resolved
@@ -59,11 +59,8 @@
 #define QUICLY_TRANSPORT_PARAMETER_ID_MAX_ACK_DELAY 11
 #define QUICLY_TRANSPORT_PARAMETER_ID_DISABLE_ACTIVE_MIGRATION 12
 #define QUICLY_TRANSPORT_PARAMETER_ID_PREFERRED_ADDRESS 13
-<<<<<<< HEAD
 #define QUICLY_TRANSPORT_PARAMETER_ID_ACTIVE_CONNECTION_ID_LIMIT 14
-=======
 #define QUICLY_TRANSPORT_PARAMETER_ID_MIN_ACK_DELAY 0xde1a
->>>>>>> 0246c49d
 
 #define QUICLY_EPOCH_INITIAL 0
 #define QUICLY_EPOCH_0RTT 1
@@ -446,23 +443,10 @@
 static int initiate_close(quicly_conn_t *conn, int err, uint64_t frame_type, const char *reason_phrase);
 static int discard_sentmap_by_epoch(quicly_conn_t *conn, unsigned ack_epochs);
 
-<<<<<<< HEAD
-static const quicly_transport_parameters_t default_transport_params = {
-    .max_stream_data = {0, 0, 0},
-    .max_data = 0,
-    .max_idle_timeout = 0,
-    .max_streams_bidi = 0,
-    .max_streams_uni = 0,
-    .ack_delay_exponent = QUICLY_DEFAULT_ACK_DELAY_EXPONENT,
-    .max_ack_delay = QUICLY_DEFAULT_MAX_ACK_DELAY,
-    .disable_active_migration = 0,
-    .active_connection_id_limit = QUICLY_DEFAULT_ACTIVE_CONNECTION_ID_LIMIT,
-};
-=======
 static const quicly_transport_parameters_t default_transport_params = {.ack_delay_exponent = QUICLY_DEFAULT_ACK_DELAY_EXPONENT,
                                                                        .max_ack_delay = QUICLY_DEFAULT_MAX_ACK_DELAY,
-                                                                       .min_ack_delay_usec = UINT64_MAX};
->>>>>>> 0246c49d
+                                                                       .min_ack_delay_usec = UINT64_MAX,
+                                                                       .active_connection_id_limit = QUICLY_DEFAULT_ACTIVE_CONNECTION_ID_LIMIT};
 
 static __thread int64_t now;
 
@@ -1786,7 +1770,16 @@
                 }
                 params->max_ack_delay = (uint16_t)v;
             });
-<<<<<<< HEAD
+            DECODE_ONE_EXTENSION(QUICLY_TRANSPORT_PARAMETER_ID_MIN_ACK_DELAY, {
+                if ((params->min_ack_delay_usec = ptls_decode_quicint(&src, end)) == UINT64_MAX) {
+                    ret = QUICLY_TRANSPORT_ERROR_TRANSPORT_PARAMETER;
+                    goto Exit;
+                }
+                if (params->min_ack_delay_usec >= 16777216) { /* "values of 2^24 or greater are invalid" */
+                    ret = QUICLY_TRANSPORT_ERROR_TRANSPORT_PARAMETER;
+                    goto Exit;
+                }
+            });
             DECODE_ONE_EXTENSION(QUICLY_TRANSPORT_PARAMETER_ID_ACTIVE_CONNECTION_ID_LIMIT, {
                 uint64_t v;
                 if ((v = ptls_decode_quicint(&src, end)) == UINT64_MAX) {
@@ -1798,17 +1791,6 @@
                     goto Exit;
                 }
                 params->active_connection_id_limit = v;
-=======
-            DECODE_ONE_EXTENSION(QUICLY_TRANSPORT_PARAMETER_ID_MIN_ACK_DELAY, {
-                if ((params->min_ack_delay_usec = ptls_decode_quicint(&src, end)) == UINT64_MAX) {
-                    ret = QUICLY_TRANSPORT_ERROR_TRANSPORT_PARAMETER;
-                    goto Exit;
-                }
-                if (params->min_ack_delay_usec >= 16777216) { /* "values of 2^24 or greater are invalid" */
-                    ret = QUICLY_TRANSPORT_ERROR_TRANSPORT_PARAMETER;
-                    goto Exit;
-                }
->>>>>>> 0246c49d
             });
             DECODE_ONE_EXTENSION(QUICLY_TRANSPORT_PARAMETER_ID_DISABLE_ACTIVE_MIGRATION, { params->disable_active_migration = 1; });
             /* skip unknown extension */
