/*
 * Copyright (c) 2017 Fastly, Kazuho Oku
 *
 * Permission is hereby granted, free of charge, to any person obtaining a copy
 * of this software and associated documentation files (the "Software"), to
 * deal in the Software without restriction, including without limitation the
 * rights to use, copy, modify, merge, publish, distribute, sublicense, and/or
 * sell copies of the Software, and to permit persons to whom the Software is
 * furnished to do so, subject to the following conditions:
 *
 * The above copyright notice and this permission notice shall be included in
 * all copies or substantial portions of the Software.
 *
 * THE SOFTWARE IS PROVIDED "AS IS", WITHOUT WARRANTY OF ANY KIND, EXPRESS OR
 * IMPLIED, INCLUDING BUT NOT LIMITED TO THE WARRANTIES OF MERCHANTABILITY,
 * FITNESS FOR A PARTICULAR PURPOSE AND NONINFRINGEMENT. IN NO EVENT SHALL THE
 * AUTHORS OR COPYRIGHT HOLDERS BE LIABLE FOR ANY CLAIM, DAMAGES OR OTHER
 * LIABILITY, WHETHER IN AN ACTION OF CONTRACT, TORT OR OTHERWISE, ARISING
 * FROM, OUT OF OR IN CONNECTION WITH THE SOFTWARE OR THE USE OR OTHER DEALINGS
 * IN THE SOFTWARE.
 */
#include <assert.h>
#include <inttypes.h>
#include <netinet/in.h>
#include <pthread.h>
#include <stdarg.h>
#include <stdio.h>
#include <stdlib.h>
#include <string.h>
#include <sys/socket.h>
#include <sys/time.h>
#include "khash.h"
#include "quicly.h"
#include "quicly/defaults.h"
#include "quicly/sentmap.h"
#include "quicly/frame.h"
#include "quicly/streambuf.h"
#include "quicly/cc.h"
#if QUICLY_USE_EMBEDDED_PROBES
#include "embedded-probes.h"
#elif QUICLY_USE_DTRACE
#include "quicly-probes.h"
#endif

#define QUICLY_MIN_INITIAL_DCID_LEN 8

#define QUICLY_TLS_EXTENSION_TYPE_TRANSPORT_PARAMETERS 0xffa5
#define QUICLY_TRANSPORT_PARAMETER_ID_ORIGINAL_CONNECTION_ID 0
#define QUICLY_TRANSPORT_PARAMETER_ID_MAX_IDLE_TIMEOUT 1
#define QUICLY_TRANSPORT_PARAMETER_ID_STATELESS_RESET_TOKEN 2
#define QUICLY_TRANSPORT_PARAMETER_ID_MAX_PACKET_SIZE 3
#define QUICLY_TRANSPORT_PARAMETER_ID_INITIAL_MAX_DATA 4
#define QUICLY_TRANSPORT_PARAMETER_ID_INITIAL_MAX_STREAM_DATA_BIDI_LOCAL 5
#define QUICLY_TRANSPORT_PARAMETER_ID_INITIAL_MAX_STREAM_DATA_BIDI_REMOTE 6
#define QUICLY_TRANSPORT_PARAMETER_ID_INITIAL_MAX_STREAM_DATA_UNI 7
#define QUICLY_TRANSPORT_PARAMETER_ID_INITIAL_MAX_STREAMS_BIDI 8
#define QUICLY_TRANSPORT_PARAMETER_ID_INITIAL_MAX_STREAMS_UNI 9
#define QUICLY_TRANSPORT_PARAMETER_ID_ACK_DELAY_EXPONENT 10
#define QUICLY_TRANSPORT_PARAMETER_ID_MAX_ACK_DELAY 11
#define QUICLY_TRANSPORT_PARAMETER_ID_DISABLE_ACTIVE_MIGRATION 12
#define QUICLY_TRANSPORT_PARAMETER_ID_PREFERRED_ADDRESS 13
#define QUICLY_TRANSPORT_PARAMETER_ID_ACTIVE_CONNECTION_ID_LIMIT 14

#define QUICLY_EPOCH_INITIAL 0
#define QUICLY_EPOCH_0RTT 1
#define QUICLY_EPOCH_HANDSHAKE 2
#define QUICLY_EPOCH_1RTT 3

/**
 * maximum size of token that quicly accepts
 */
#define QUICLY_MAX_TOKEN_LEN 512
/**
 * do not try to send ACK-eliciting frames if the available CWND is below this value
 */
#define MIN_SEND_WINDOW 64
/**
 * sends ACK bundled with PING, when number of gaps in the ack queue reaches or exceeds this threshold. This value should be much
 * smaller than QUICLY_MAX_RANGES.
 */
#define QUICLY_NUM_ACK_BLOCKS_TO_INDUCE_ACKACK 8
/**
 * up to how many RETIRE_CONNECTION_IDs to keep for retransmission
 */
#define QUICLY_RETIRE_CONNECTION_ID_LIMIT (QUICLY_LOCAL_ACTIVE_CONNECTION_ID_LIMIT * 2)
/**
 * indicates there's nothing to send in this retire CID slot
 * see quicly_conn_t::egress::retire_cid
 */
#define QUICLY_PENDING_RETIRE_CID_EMPTY UINT64_MAX

KHASH_MAP_INIT_INT64(quicly_stream_t, quicly_stream_t *)

#if QUICLY_USE_EMBEDDED_PROBES || QUICLY_USE_DTRACE
#define QUICLY_PROBE(label, conn, ...)                                                                                             \
    do {                                                                                                                           \
        quicly_conn_t *_conn = (conn);                                                                                             \
        if (PTLS_UNLIKELY(QUICLY_##label##_ENABLED()) && !ptls_skip_tracing(_conn->crypto.tls))                                    \
            QUICLY_##label(_conn, __VA_ARGS__);                                                                                    \
    } while (0)
#define QUICLY_PROBE_HEXDUMP(s, l)                                                                                                 \
    ({                                                                                                                             \
        size_t _l = (l);                                                                                                           \
        ptls_hexdump(alloca(_l * 2 + 1), (s), _l);                                                                                 \
    })
#define QUICLY_PROBE_ESCAPE_UNSAFE_STRING(s, l)                                                                                    \
    ({                                                                                                                             \
        size_t _l = (l);                                                                                                           \
        quicly_escape_unsafe_string(alloca(_l * 4 + 1), (s), _l);                                                                  \
    })
#else
#define QUICLY_PROBE(label, conn, ...)
#define QUICLY_PROBE_HEXDUMP(s, l)
#define QUICLY_PROBE_ESCAPE_UNSAFE_STRING(s, l)
#endif

struct st_quicly_cipher_context_t {
    ptls_aead_context_t *aead;
    ptls_cipher_context_t *header_protection;
};

struct st_quicly_pending_path_challenge_t {
    struct st_quicly_pending_path_challenge_t *next;
    uint8_t is_response;
    uint8_t data[QUICLY_PATH_CHALLENGE_DATA_LEN];
};

struct st_quicly_pn_space_t {
    /**
     * acks to be sent to peer
     */
    quicly_ranges_t ack_queue;
    /**
     * time at when the largest pn in the ack_queue has been received (or INT64_MAX if none)
     */
    int64_t largest_pn_received_at;
    /**
     *
     */
    uint64_t next_expected_packet_number;
    /**
     * packet count before ack is sent
     */
    uint32_t unacked_count;
};

struct st_quicly_handshake_space_t {
    struct st_quicly_pn_space_t super;
    struct {
        struct st_quicly_cipher_context_t ingress;
        struct st_quicly_cipher_context_t egress;
    } cipher;
};

struct st_quicly_application_space_t {
    struct st_quicly_pn_space_t super;
    struct {
        struct {
            struct {
                ptls_cipher_context_t *zero_rtt, *one_rtt;
            } header_protection;
            ptls_aead_context_t *aead[2]; /* 0-RTT uses aead[1], 1-RTT uses aead[key_phase] */
            uint8_t secret[PTLS_MAX_DIGEST_SIZE];
            struct {
                uint64_t prepared;
                uint64_t decrypted;
            } key_phase;
        } ingress;
        struct {
            struct st_quicly_cipher_context_t key;
            uint8_t secret[PTLS_MAX_DIGEST_SIZE];
            uint64_t key_phase;
            struct {
                /**
                 * PN at which key update was initiated. Set to UINT64_MAX once key update is acked.
                 */
                uint64_t last;
                /**
                 * PN at which key update should be initiated. Set to UINT64_MAX when key update cannot be initiated.
                 */
                uint64_t next;
            } key_update_pn;
        } egress;
    } cipher;
    int one_rtt_writable;
};

enum en_quicly_pending_new_cid_state_t {
    /**
     * this entry is free for use
     */
    QUICLY_PENDING_NEW_CID_STATE_VACANT,
    /**
     * this entry is to be sent at the next round of send operation
     */
    QUICLY_PENDING_NEW_CID_STATE_READY_TO_SEND,
    /**
     * this entry has been sent and is waiting for ACK (or timeout)
     */
    QUICLY_PENDING_NEW_CID_STATE_INFLIGHT,
};

/**
 * records information for sending NEW_CONNECTION_ID frame
 */
struct st_quicly_pending_new_cid_t {
    enum en_quicly_pending_new_cid_state_t state;
    uint64_t sequence;
    quicly_cid_t cid;
    uint8_t stateless_reset_token[QUICLY_STATELESS_RESET_TOKEN_LEN];
};

struct st_quicly_conn_t {
    struct _st_quicly_conn_public_t super;
    /**
     * the initial context
     */
    struct st_quicly_handshake_space_t *initial;
    /**
     * the handshake context
     */
    struct st_quicly_handshake_space_t *handshake;
    /**
     * 0-RTT and 1-RTT context
     */
    struct st_quicly_application_space_t *application;
    /**
     * hashtable of streams
     */
    khash_t(quicly_stream_t) * streams;
    /**
     *
     */
    struct {
        /**
         *
         */
        struct {
            uint64_t bytes_consumed;
            quicly_maxsender_t sender;
        } max_data;
        /**
         *
         */
        struct {
            quicly_maxsender_t *uni, *bidi;
        } max_streams;
    } ingress;
    /**
     *
     */
    struct {
        /**
         * contains actions that needs to be performed when an ack is being received
         */
        quicly_sentmap_t sentmap;
        /**
         * all packets where pn < max_lost_pn are deemed lost
         */
        uint64_t max_lost_pn;
        /**
         * loss recovery
         */
        quicly_loss_t loss;
        /**
         * next or the currently encoding packet number
         */
        uint64_t packet_number;
        /**
         * next PN to be skipped
         */
        uint64_t next_pn_to_skip;
        /**
         * valid if state is CLOSING
         */
        struct {
            uint16_t error_code;
            uint64_t frame_type; /* UINT64_MAX if application close */
            const char *reason_phrase;
            unsigned long num_packets_received;
            unsigned long num_sent;
        } connection_close;
        /**
         *
         */
        struct {
            uint64_t permitted;
            uint64_t sent;
        } max_data;
        /**
         *
         */
        struct {
            struct st_quicly_max_streams_t {
                uint64_t count;
                quicly_maxsender_t blocked_sender;
            } uni, bidi;
        } max_streams;
        /**
         *
         */
        struct {
            struct st_quicly_pending_path_challenge_t *head, **tail_ref;
        } path_challenge;
        /**
         *
         */
        struct {
            uint64_t generation;
            uint64_t max_acked;
            uint32_t num_inflight;
        } new_token;
        /**
         *
         */
        int64_t last_retransmittable_sent_at;
        /**
         * when to send an ACK, or other frames used for managing the connection
         */
        int64_t send_ack_at;
        /**
         * congestion control
         */
        quicly_cc_t cc;
        /**
<<<<<<< HEAD
         * pending NEW_CONNECTION_ID
         */
        struct {
            /**
             * maximum number of path ID issued so far
             */
            uint32_t last_path_id;
            /**
             * list of struct st_quicly_pending_new_cid_t
             */
            struct st_quicly_pending_new_cid_t *cids;
            /**
             * size (max number of elements) of cids
             */
            uint64_t capacity;
            /**
             * # of elements in cids whose state is READY_TO_SEND
             */
            uint64_t n_pending;
        } new_cid;
        /**
         * pending RETIRE_CONNECTION_ID frames to be sent, as a response to retire prior to in NEW_CONNECTION_ID
         */
        struct {
            /**
             * sequence numbers to ask for retirement -- QUICLY_PENDING_RETIRE_CID_EMPTY indicates empty slot
             */
            uint64_t sequences[QUICLY_RETIRE_CONNECTION_ID_LIMIT];
            /**
             * # of active elements in sequences
             */
            uint64_t n_pending;
        } retire_cid;
    } egress;
    /**
     * crypto data
     */
    struct {
        ptls_t *tls;
        ptls_handshake_properties_t handshake_properties;
        struct {
            ptls_raw_extension_t ext[2];
            ptls_buffer_t buf;
        } transport_params;
    } crypto;
    /**
     * contains things to be sent, that are covered by flow control, but not by the stream scheduler
     */
    struct {
=======
         * things to be sent at the stream-level, that are not governed by the stream scheduler
         */
>>>>>>> 7b53855c
        struct {
            /**
             * list of blocked streams (sorted in ascending order of stream_ids)
             */
            struct {
                quicly_linklist_t uni;
                quicly_linklist_t bidi;
            } blocked;
            /**
             * list of streams with pending control data (e.g., RESET_STREAM)
             */
            quicly_linklist_t control;
        } pending_streams;
        /**
         * bit vector indicating if there's any pending crypto data (the insignificant 4 bits), or other non-stream data
         */
        uint8_t pending_flows;
#define QUICLY_PENDING_FLOW_NEW_TOKEN_BIT (1 << 5)
#define QUICLY_PENDING_FLOW_HANDSHAKE_DONE_BIT (1 << 6)
    } egress;
    /**
     * crypto data
     */
    struct {
        ptls_t *tls;
        ptls_handshake_properties_t handshake_properties;
        struct {
            ptls_raw_extension_t ext[2];
            ptls_buffer_t buf;
        } transport_params;
    } crypto;
    /**
     * retry token (if the token is a Retry token can be determined by consulting the length of retry_odcid)
     */
    ptls_iovec_t token;
    /**
     * len=0 if not used
     */
    quicly_cid_t retry_odcid;
    struct {
        /**
         * The moment when the idle timeout fires (including the additional 3 PTO). The value is set to INT64_MAX while the
         * handshake is in progress.
         */
        int64_t at;
        /**
         * idle timeout
         */
        uint8_t should_rearm_on_send : 1;
    } idle_timeout;
};

struct st_quicly_handle_payload_state_t {
    const uint8_t *src, *const end;
    size_t epoch;
    uint64_t frame_type;
};

static void crypto_stream_receive(quicly_stream_t *stream, size_t off, const void *src, size_t len);

static const quicly_stream_callbacks_t crypto_stream_callbacks = {quicly_streambuf_destroy, quicly_streambuf_egress_shift,
                                                                  quicly_streambuf_egress_emit, NULL, crypto_stream_receive};

static int update_traffic_key_cb(ptls_update_traffic_key_t *self, ptls_t *tls, int is_enc, size_t epoch, const void *secret);
static int initiate_close(quicly_conn_t *conn, int err, uint64_t frame_type, const char *reason_phrase);
static int discard_sentmap_by_epoch(quicly_conn_t *conn, unsigned ack_epochs);

static const quicly_transport_parameters_t default_transport_params = {
    .max_stream_data = {0, 0, 0},
    .max_data = 0,
    .max_idle_timeout = 0,
    .max_streams_bidi = 0,
    .max_streams_uni = 0,
    .ack_delay_exponent = QUICLY_DEFAULT_ACK_DELAY_EXPONENT,
    .max_ack_delay = QUICLY_DEFAULT_MAX_ACK_DELAY,
    .disable_active_migration = 0,
    .active_connection_id_limit = QUICLY_DEFAULT_ACTIVE_CONNECTION_ID_LIMIT,
};

static __thread int64_t now;

static void update_now(quicly_context_t *ctx)
{
    int64_t newval = ctx->now->cb(ctx->now);

    if (now < newval)
        now = newval;
}

/**
 * USDT on cannot handle thread-local variables provided as arguments.  Hence this wrapper.
 */
static int64_t now_cb(void)
{
    return now;
}

static int64_t (*volatile probe_now)(void) = now_cb;

static void set_address(quicly_address_t *addr, struct sockaddr *sa)
{
    if (sa == NULL) {
        addr->sa.sa_family = AF_UNSPEC;
        return;
    }

    switch (sa->sa_family) {
    case AF_UNSPEC:
        addr->sa.sa_family = AF_UNSPEC;
        break;
    case AF_INET:
        addr->sin = *(struct sockaddr_in *)sa;
        break;
    case AF_INET6:
        addr->sin6 = *(struct sockaddr_in6 *)sa;
        break;
    default:
        memset(addr, 0xff, sizeof(*addr));
        assert(!"unexpected address type");
        break;
    }
}

static ptls_cipher_suite_t *get_aes128gcmsha256(quicly_context_t *ctx)
{
    ptls_cipher_suite_t **cs;

    for (cs = ctx->tls->cipher_suites;; ++cs) {
        assert(cs != NULL);
        if ((*cs)->id == PTLS_CIPHER_SUITE_AES_128_GCM_SHA256)
            break;
    }
    return *cs;
}

static inline uint8_t get_epoch(uint8_t first_byte)
{
    if (!QUICLY_PACKET_IS_LONG_HEADER(first_byte))
        return QUICLY_EPOCH_1RTT;

    switch (first_byte & QUICLY_PACKET_TYPE_BITMASK) {
    case QUICLY_PACKET_TYPE_INITIAL:
        return QUICLY_EPOCH_INITIAL;
    case QUICLY_PACKET_TYPE_HANDSHAKE:
        return QUICLY_EPOCH_HANDSHAKE;
    case QUICLY_PACKET_TYPE_0RTT:
        return QUICLY_EPOCH_0RTT;
    default:
        assert(!"FIXME");
    }
}

static void set_cid(quicly_cid_t *dest, ptls_iovec_t src)
{
    memcpy(dest->cid, src.base, src.len);
    dest->len = src.len;
}

static ptls_aead_context_t *create_retry_aead(quicly_context_t *ctx, int is_enc)
{
    static const uint8_t secret[] = {0x65, 0x6e, 0x61, 0xe3, 0x36, 0xae, 0x94, 0x17, 0xf7, 0xf0, 0xed,
                                     0xd8, 0xd7, 0x8d, 0x46, 0x1e, 0x2a, 0xa7, 0x08, 0x4a, 0xba, 0x7a,
                                     0x14, 0xc1, 0xe9, 0xf7, 0x26, 0xd5, 0x57, 0x09, 0x16, 0x9a};
    ptls_cipher_suite_t *algo = get_aes128gcmsha256(ctx);
    ptls_aead_context_t *aead = ptls_aead_new(algo->aead, algo->hash, is_enc, secret, QUICLY_AEAD_BASE_LABEL);
    assert(aead != NULL);
    return aead;
}

static void dispose_cipher(struct st_quicly_cipher_context_t *ctx)
{
    ptls_aead_free(ctx->aead);
    ptls_cipher_free(ctx->header_protection);
}

size_t quicly_decode_packet(quicly_context_t *ctx, quicly_decoded_packet_t *packet, const uint8_t *src, size_t len)
{
    const uint8_t *src_end = src + len;

    if (len < 2)
        goto Error;

    packet->octets = ptls_iovec_init(src, len);
    packet->datagram_size = len;
    packet->token = ptls_iovec_init(NULL, 0);
    packet->decrypted.pn = UINT64_MAX;
    ++src;

    if (QUICLY_PACKET_IS_LONG_HEADER(packet->octets.base[0])) {
        /* long header */
        uint64_t rest_length;
        if (src_end - src < 5)
            goto Error;
        packet->version = quicly_decode32(&src);
        packet->cid.dest.encrypted.len = *src++;
        if (src_end - src < packet->cid.dest.encrypted.len + 1)
            goto Error;
        packet->cid.dest.encrypted.base = (uint8_t *)src;
        src += packet->cid.dest.encrypted.len;
        packet->cid.src.len = *src++;
        if (src_end - src < packet->cid.src.len)
            goto Error;
        packet->cid.src.base = (uint8_t *)src;
        src += packet->cid.src.len;
        if (ctx->cid_encryptor != NULL) {
            ctx->cid_encryptor->decrypt_cid(ctx->cid_encryptor, &packet->cid.dest.plaintext, packet->cid.dest.encrypted.base,
                                            packet->cid.dest.encrypted.len);
        } else {
            packet->cid.dest.plaintext = (quicly_cid_plaintext_t){0};
        }
        switch (packet->octets.base[0] & QUICLY_PACKET_TYPE_BITMASK) {
        case QUICLY_PACKET_TYPE_INITIAL:
        case QUICLY_PACKET_TYPE_0RTT:
            packet->cid.dest.might_be_client_generated = 1;
            break;
        default:
            packet->cid.dest.might_be_client_generated = 0;
            break;
        }
        if (packet->version != QUICLY_PROTOCOL_VERSION) {
            /* VN packet or packets of unknown version cannot be parsed. `encrypted_off` is set to the first byte after SCID. */
            packet->encrypted_off = src - packet->octets.base;
        } else if ((packet->octets.base[0] & QUICLY_PACKET_TYPE_BITMASK) == QUICLY_PACKET_TYPE_RETRY) {
            /* retry */
            if (src_end - src <= PTLS_AESGCM_TAG_SIZE)
                goto Error;
            packet->token = ptls_iovec_init(src, src_end - src - PTLS_AESGCM_TAG_SIZE);
            src += packet->token.len;
            packet->encrypted_off = src - packet->octets.base;
        } else {
            /* coalescible long header packet */
            if ((packet->octets.base[0] & QUICLY_PACKET_TYPE_BITMASK) == QUICLY_PACKET_TYPE_INITIAL) {
                /* initial has a token */
                uint64_t token_len;
                if ((token_len = quicly_decodev(&src, src_end)) == UINT64_MAX)
                    goto Error;
                if (src_end - src < token_len)
                    goto Error;
                packet->token = ptls_iovec_init(src, token_len);
                src += token_len;
            }
            if ((rest_length = quicly_decodev(&src, src_end)) == UINT64_MAX)
                goto Error;
            if (rest_length < 1)
                goto Error;
            if (src_end - src < rest_length)
                goto Error;
            packet->encrypted_off = src - packet->octets.base;
            packet->octets.len = packet->encrypted_off + rest_length;
        }
        packet->_is_stateless_reset_cached = QUICLY__DECODED_PACKET_CACHED_NOT_STATELESS_RESET;
    } else {
        /* short header */
        if (ctx->cid_encryptor != NULL) {
            if (src_end - src < QUICLY_MAX_CID_LEN_V1)
                goto Error;
            size_t host_cidl = ctx->cid_encryptor->decrypt_cid(ctx->cid_encryptor, &packet->cid.dest.plaintext, src, 0);
            if (host_cidl == SIZE_MAX)
                goto Error;
            packet->cid.dest.encrypted = ptls_iovec_init(src, host_cidl);
            src += host_cidl;
        } else {
            packet->cid.dest.encrypted = ptls_iovec_init(NULL, 0);
            packet->cid.dest.plaintext = (quicly_cid_plaintext_t){0};
        }
        packet->cid.dest.might_be_client_generated = 0;
        packet->cid.src = ptls_iovec_init(NULL, 0);
        packet->version = 0;
        packet->encrypted_off = src - packet->octets.base;
        packet->_is_stateless_reset_cached = QUICLY__DECODED_PACKET_CACHED_MAYBE_STATELESS_RESET;
    }

    return packet->octets.len;

Error:
    return SIZE_MAX;
}

uint64_t quicly_determine_packet_number(uint32_t truncated, size_t num_bits, uint64_t expected)
{
    uint64_t win = (uint64_t)1 << num_bits, candidate = (expected & ~(win - 1)) | truncated;

    if (candidate + win / 2 <= expected)
        return candidate + win;
    if (candidate > expected + win / 2 && candidate >= win)
        return candidate - win;
    return candidate;
}

static void assert_consistency(quicly_conn_t *conn, int timer_must_be_in_future)
{
    if (conn->super.state >= QUICLY_STATE_CLOSING) {
        assert(!timer_must_be_in_future || now < conn->egress.send_ack_at);
        return;
    }

    if (conn->egress.sentmap.bytes_in_flight != 0 || conn->super.peer.address_validation.send_probe) {
        assert(conn->egress.loss.alarm_at != INT64_MAX);
    } else {
        assert(conn->egress.loss.loss_time == INT64_MAX);
    }
    /* Allow timers not in the future when the peer is not yet validated, since we may not be able to send packets even when timers
     * fire. */
    if (timer_must_be_in_future && conn->super.peer.address_validation.validated)
        assert(now < conn->egress.loss.alarm_at);
}

static int on_invalid_ack(quicly_conn_t *conn, const quicly_sent_packet_t *packet, quicly_sent_t *sent,
                          quicly_sentmap_event_t event)
{
    if (event == QUICLY_SENTMAP_EVENT_ACKED)
        return QUICLY_TRANSPORT_ERROR_PROTOCOL_VIOLATION;
    return 0;
}

static uint64_t calc_next_pn_to_skip(ptls_context_t *tlsctx, uint64_t next_pn)
{
    static __thread struct {
        uint16_t values[32];
        size_t off;
    } cached_rand;

    if (cached_rand.off == 0) {
        tlsctx->random_bytes(cached_rand.values, sizeof(cached_rand.values));
        cached_rand.off = sizeof(cached_rand.values) / sizeof(cached_rand.values[0]);
    }

    /* on average, skip one PN per every 256 packets, by selecting one of the 511 packet numbers following next_pn */
    return next_pn + 1 + (cached_rand.values[--cached_rand.off] & 0x1ff);
}

static void init_max_streams(struct st_quicly_max_streams_t *m)
{
    m->count = 0;
    quicly_maxsender_init(&m->blocked_sender, -1);
}

static int update_max_streams(struct st_quicly_max_streams_t *m, uint64_t count)
{
    if (count > (uint64_t)1 << 60)
        return QUICLY_TRANSPORT_ERROR_STREAM_LIMIT;

    if (m->count < count) {
        m->count = count;
        if (m->blocked_sender.max_acked < count)
            m->blocked_sender.max_acked = count;
    }

    return 0;
}

int quicly_connection_is_ready(quicly_conn_t *conn)
{
    return conn->application != NULL;
}

static int stream_is_destroyable(quicly_stream_t *stream)
{
    if (!quicly_recvstate_transfer_complete(&stream->recvstate))
        return 0;
    if (!quicly_sendstate_transfer_complete(&stream->sendstate))
        return 0;
    switch (stream->_send_aux.reset_stream.sender_state) {
    case QUICLY_SENDER_STATE_NONE:
    case QUICLY_SENDER_STATE_ACKED:
        break;
    default:
        return 0;
    }
    return 1;
}

static void sched_stream_control(quicly_stream_t *stream)
{
    assert(stream->stream_id >= 0);

    if (!quicly_linklist_is_linked(&stream->_send_aux.pending_link.control))
        quicly_linklist_insert(stream->conn->egress.pending_streams.control.prev, &stream->_send_aux.pending_link.control);
}

static void resched_stream_data(quicly_stream_t *stream)
{
    if (stream->stream_id < 0) {
        assert(-4 <= stream->stream_id);
        uint8_t mask = 1 << -(1 + stream->stream_id);
        if (stream->sendstate.pending.num_ranges != 0) {
            stream->conn->egress.pending_flows |= mask;
        } else {
            stream->conn->egress.pending_flows &= ~mask;
        }
        return;
    }

    /* do nothing if blocked */
    if (stream->streams_blocked)
        return;

    quicly_stream_scheduler_t *scheduler = stream->conn->super.ctx->stream_scheduler;
    scheduler->update_state(scheduler, stream);
}

static int should_send_max_data(quicly_conn_t *conn)
{
    return quicly_maxsender_should_send_max(&conn->ingress.max_data.sender, conn->ingress.max_data.bytes_consumed,
                                            (uint32_t)conn->super.ctx->transport_params.max_data, 512);
}

static int should_send_max_stream_data(quicly_stream_t *stream)
{
    if (stream->recvstate.eos != UINT64_MAX)
        return 0;
    return quicly_maxsender_should_send_max(&stream->_send_aux.max_stream_data_sender, stream->recvstate.data_off,
                                            stream->_recv_aux.window, 512);
}

int quicly_stream_sync_sendbuf(quicly_stream_t *stream, int activate)
{
    int ret;

    if (activate) {
        if ((ret = quicly_sendstate_activate(&stream->sendstate)) != 0)
            return ret;
    }

    resched_stream_data(stream);
    return 0;
}

void quicly_stream_sync_recvbuf(quicly_stream_t *stream, size_t shift_amount)
{
    stream->recvstate.data_off += shift_amount;
    if (stream->stream_id >= 0) {
        if (should_send_max_stream_data(stream))
            sched_stream_control(stream);
    }
}

static int schedule_path_challenge(quicly_conn_t *conn, int is_response, const uint8_t *data)
{
    struct st_quicly_pending_path_challenge_t *pending;

    if ((pending = malloc(sizeof(struct st_quicly_pending_path_challenge_t))) == NULL)
        return PTLS_ERROR_NO_MEMORY;

    pending->next = NULL;
    pending->is_response = is_response;
    memcpy(pending->data, data, QUICLY_PATH_CHALLENGE_DATA_LEN);

    *conn->egress.path_challenge.tail_ref = pending;
    conn->egress.path_challenge.tail_ref = &pending->next;
    return 0;
}

/**
 * set up an internal record to send NEW_CONNECTION_ID frame later
 */
static int schedule_new_connection_id(quicly_conn_t *conn, uint32_t path_id)
{
    struct st_quicly_pending_new_cid_t *ncid = NULL;
    quicly_cid_plaintext_t plain_cid = conn->super.master_id;
    quicly_cid_encryptor_t *cid_encryptor = conn->super.ctx->cid_encryptor;

    /* search for an empty slot */
    for (uint64_t slot = 0; slot < conn->egress.new_cid.capacity; slot++) {
        if (conn->egress.new_cid.cids[slot].state == QUICLY_PENDING_NEW_CID_STATE_VACANT) {
            ncid = &conn->egress.new_cid.cids[slot];
            break; /* found */
        }
    }
    /* we shouldn't be filling up the slot -- number of CIDs must be kept below active connection id limit */
    assert(ncid != NULL);

    assert(cid_encryptor != NULL);
    ncid->sequence = path_id;
    plain_cid.path_id = path_id;
    cid_encryptor->encrypt_cid(cid_encryptor, &ncid->cid, ncid->stateless_reset_token, &plain_cid);
    ncid->state = QUICLY_PENDING_NEW_CID_STATE_READY_TO_SEND;
    assert(conn->egress.new_cid.n_pending < conn->egress.new_cid.capacity);
    conn->egress.new_cid.n_pending++;

    return 0;
}

/**
 * set up an internal record to send RETIRE_CONNECTION_ID frame later
 */
static int schedule_retire_connection_id(quicly_conn_t *conn, uint64_t sequence)
{
    if (conn->egress.retire_cid.n_pending == QUICLY_RETIRE_CONNECTION_ID_LIMIT) {
        /* in case we don't find an empty slot, we'll just drop this sequence (never send RETIRE_CONNECTION_ID frame) */
        return 0;
    }

    for (int i = 0; i < QUICLY_RETIRE_CONNECTION_ID_LIMIT; i++) {
        if (conn->egress.retire_cid.sequences[i] != QUICLY_PENDING_RETIRE_CID_EMPTY)
            continue;

        conn->egress.retire_cid.sequences[i] = sequence;
        assert(conn->egress.retire_cid.n_pending < QUICLY_RETIRE_CONNECTION_ID_LIMIT);
        conn->egress.retire_cid.n_pending++;
        return 0;
    }

    assert(0); /* should not reach here, as we already checked the full case at the beginning */
}

static int write_crypto_data(quicly_conn_t *conn, ptls_buffer_t *tlsbuf, size_t epoch_offsets[5])
{
    size_t epoch;
    int ret;

    if (tlsbuf->off == 0)
        return 0;

    for (epoch = 0; epoch < 4; ++epoch) {
        size_t len = epoch_offsets[epoch + 1] - epoch_offsets[epoch];
        if (len == 0)
            continue;
        quicly_stream_t *stream = quicly_get_stream(conn, -(quicly_stream_id_t)(1 + epoch));
        assert(stream != NULL);
        if ((ret = quicly_streambuf_egress_write(stream, tlsbuf->base + epoch_offsets[epoch], len)) != 0)
            return ret;
    }

    return 0;
}

void crypto_stream_receive(quicly_stream_t *stream, size_t off, const void *src, size_t len)
{
    quicly_conn_t *conn = stream->conn;
    size_t in_epoch = -(1 + stream->stream_id), epoch_offsets[5] = {0};
    ptls_iovec_t input;
    ptls_buffer_t output;

    if (quicly_streambuf_ingress_receive(stream, off, src, len) != 0)
        return;

    ptls_buffer_init(&output, "", 0);

    /* send handshake messages to picotls, and let it fill in the response */
    while ((input = quicly_streambuf_ingress_get(stream)).len != 0) {
        int handshake_result = ptls_handle_message(conn->crypto.tls, &output, epoch_offsets, in_epoch, input.base, input.len,
                                                   &conn->crypto.handshake_properties);
        quicly_streambuf_ingress_shift(stream, input.len);
        QUICLY_PROBE(CRYPTO_HANDSHAKE, conn, probe_now(), handshake_result);
        switch (handshake_result) {
        case 0:
        case PTLS_ERROR_IN_PROGRESS:
            break;
        default:
            initiate_close(conn,
                           PTLS_ERROR_GET_CLASS(handshake_result) == PTLS_ERROR_CLASS_SELF_ALERT ? handshake_result
                                                                                                 : QUICLY_TRANSPORT_ERROR_INTERNAL,
                           QUICLY_FRAME_TYPE_CRYPTO, NULL);
            goto Exit;
        }
        /* drop 0-RTT write key if 0-RTT is rejected by peer */
        if (conn->application != NULL && !conn->application->one_rtt_writable &&
            conn->application->cipher.egress.key.aead != NULL) {
            assert(quicly_is_client(conn));
            if (conn->crypto.handshake_properties.client.early_data_acceptance == PTLS_EARLY_DATA_REJECTED) {
                dispose_cipher(&conn->application->cipher.egress.key);
                conn->application->cipher.egress.key = (struct st_quicly_cipher_context_t){NULL};
                discard_sentmap_by_epoch(
                    conn, 1u << QUICLY_EPOCH_1RTT); /* retire all packets with ack_epoch == 3; they are all 0-RTT packets */
            }
        }
    }
    write_crypto_data(conn, &output, epoch_offsets);

Exit:
    ptls_buffer_dispose(&output);
}

static void init_stream_properties(quicly_stream_t *stream, uint32_t initial_max_stream_data_local,
                                   uint64_t initial_max_stream_data_remote)
{
    int is_client = quicly_is_client(stream->conn);

    if (quicly_stream_has_send_side(is_client, stream->stream_id)) {
        quicly_sendstate_init(&stream->sendstate);
    } else {
        quicly_sendstate_init_closed(&stream->sendstate);
    }
    if (quicly_stream_has_receive_side(is_client, stream->stream_id)) {
        quicly_recvstate_init(&stream->recvstate);
    } else {
        quicly_recvstate_init_closed(&stream->recvstate);
    }
    stream->streams_blocked = 0;

    stream->_send_aux.max_stream_data = initial_max_stream_data_remote;
    stream->_send_aux.stop_sending.sender_state = QUICLY_SENDER_STATE_NONE;
    stream->_send_aux.stop_sending.error_code = 0;
    stream->_send_aux.reset_stream.sender_state = QUICLY_SENDER_STATE_NONE;
    stream->_send_aux.reset_stream.error_code = 0;
    quicly_maxsender_init(&stream->_send_aux.max_stream_data_sender, initial_max_stream_data_local);
    quicly_linklist_init(&stream->_send_aux.pending_link.control);
    quicly_linklist_init(&stream->_send_aux.pending_link.default_scheduler);

    stream->_recv_aux.window = initial_max_stream_data_local;

    /* Set the number of max ranges to be capable of handling following case:
     * * every one of the two packets being sent are lost
     * * average size of a STREAM frame found in a packet is >= ~512 bytes
     * See also: the doc-comment on `_recv_aux.max_ranges`.
     */
    if ((stream->_recv_aux.max_ranges = initial_max_stream_data_local / 1024) < 63)
        stream->_recv_aux.max_ranges = 63;
}

static void dispose_stream_properties(quicly_stream_t *stream)
{
    quicly_sendstate_dispose(&stream->sendstate);
    quicly_recvstate_dispose(&stream->recvstate);
    quicly_maxsender_dispose(&stream->_send_aux.max_stream_data_sender);
    quicly_linklist_unlink(&stream->_send_aux.pending_link.control);
    quicly_linklist_unlink(&stream->_send_aux.pending_link.default_scheduler);
}

static quicly_stream_t *open_stream(quicly_conn_t *conn, uint64_t stream_id, uint32_t initial_max_stream_data_local,
                                    uint64_t initial_max_stream_data_remote)
{
    quicly_stream_t *stream;

    if ((stream = malloc(sizeof(*stream))) == NULL)
        return NULL;
    stream->conn = conn;
    stream->stream_id = stream_id;
    stream->callbacks = NULL;
    stream->data = NULL;

    int r;
    khiter_t iter = kh_put(quicly_stream_t, conn->streams, stream_id, &r);
    assert(iter != kh_end(conn->streams));
    kh_val(conn->streams, iter) = stream;

    init_stream_properties(stream, initial_max_stream_data_local, initial_max_stream_data_remote);

    return stream;
}

static struct st_quicly_conn_streamgroup_state_t *get_streamgroup_state(quicly_conn_t *conn, quicly_stream_id_t stream_id)
{
    if (quicly_is_client(conn) == quicly_stream_is_client_initiated(stream_id)) {
        return quicly_stream_is_unidirectional(stream_id) ? &conn->super.host.uni : &conn->super.host.bidi;
    } else {
        return quicly_stream_is_unidirectional(stream_id) ? &conn->super.peer.uni : &conn->super.peer.bidi;
    }
}

static int should_send_max_streams(quicly_conn_t *conn, int uni)
{
    quicly_maxsender_t *maxsender;
    if ((maxsender = uni ? conn->ingress.max_streams.uni : conn->ingress.max_streams.bidi) == NULL)
        return 0;

    struct st_quicly_conn_streamgroup_state_t *group = uni ? &conn->super.peer.uni : &conn->super.peer.bidi;
    if (!quicly_maxsender_should_send_max(maxsender, group->next_stream_id / 4, group->num_streams, 768))
        return 0;

    return 1;
}

static void destroy_stream(quicly_stream_t *stream, int err)
{
    quicly_conn_t *conn = stream->conn;

    if (stream->callbacks != NULL)
        stream->callbacks->on_destroy(stream, err);

    khiter_t iter = kh_get(quicly_stream_t, conn->streams, stream->stream_id);
    assert(iter != kh_end(conn->streams));
    kh_del(quicly_stream_t, conn->streams, iter);

    if (stream->stream_id < 0) {
        size_t epoch = -(1 + stream->stream_id);
        stream->conn->egress.pending_flows &= ~(uint8_t)(1 << epoch);
    } else {
        struct st_quicly_conn_streamgroup_state_t *group = get_streamgroup_state(conn, stream->stream_id);
        --group->num_streams;
    }

    dispose_stream_properties(stream);

    if (conn->application != NULL) {
        /* The function is normally invoked when receiving a packet, therefore just setting send_ack_at to zero is sufficient to
         * trigger the emission of the MAX_STREAMS frame. FWIW, the only case the function is invoked when not receiving a packet is
         * when the connection is being closed. In such case, the change will not have any bad side effects.
         */
        if (should_send_max_streams(conn, quicly_stream_is_unidirectional(stream->stream_id)))
            conn->egress.send_ack_at = 0;
    }

    free(stream);
}

static void destroy_all_streams(quicly_conn_t *conn, int err, int including_crypto_streams)
{
    quicly_stream_t *stream;
    kh_foreach_value(conn->streams, stream, {
        /* TODO do we need to send reset signals to open streams? */
        if (including_crypto_streams || stream->stream_id >= 0)
            destroy_stream(stream, err);
    });
}

quicly_stream_t *quicly_get_stream(quicly_conn_t *conn, quicly_stream_id_t stream_id)
{
    khiter_t iter = kh_get(quicly_stream_t, conn->streams, stream_id);
    if (iter != kh_end(conn->streams))
        return kh_val(conn->streams, iter);
    return NULL;
}

ptls_t *quicly_get_tls(quicly_conn_t *conn)
{
    return conn->crypto.tls;
}

int quicly_get_stats(quicly_conn_t *conn, quicly_stats_t *stats)
{
    /* copy the pre-built stats fields */
    memcpy(stats, &conn->super.stats, sizeof(conn->super.stats));

    /* set or generate the non-pre-built stats fields here */
    stats->rtt = conn->egress.loss.rtt;
    stats->cc = conn->egress.cc;

    return 0;
}

quicly_stream_id_t quicly_get_ingress_max_streams(quicly_conn_t *conn, int uni)
{
    quicly_maxsender_t *maxsender = uni ? conn->ingress.max_streams.uni : conn->ingress.max_streams.bidi;
    return maxsender->max_committed;
}

void quicly_get_max_data(quicly_conn_t *conn, uint64_t *send_permitted, uint64_t *sent, uint64_t *consumed)
{
    if (send_permitted != NULL)
        *send_permitted = conn->egress.max_data.permitted;
    if (sent != NULL)
        *sent = conn->egress.max_data.sent;
    if (consumed != NULL)
        *consumed = conn->ingress.max_data.bytes_consumed;
}

static void update_idle_timeout(quicly_conn_t *conn, int is_in_receive)
{
    if (!is_in_receive && !conn->idle_timeout.should_rearm_on_send)
        return;

    /* calculate the minimum of the two max_idle_timeout */
    int64_t idle_msec = INT64_MAX;
    if (conn->initial == NULL && conn->handshake == NULL && conn->super.peer.transport_params.max_idle_timeout != 0)
        idle_msec = conn->super.peer.transport_params.max_idle_timeout;
    if (conn->super.ctx->transport_params.max_idle_timeout != 0 && conn->super.ctx->transport_params.max_idle_timeout < idle_msec)
        idle_msec = conn->super.ctx->transport_params.max_idle_timeout;

    if (idle_msec == INT64_MAX)
        return;

    uint32_t three_pto = 3 * quicly_rtt_get_pto(&conn->egress.loss.rtt, conn->super.ctx->transport_params.max_ack_delay,
                                                conn->egress.loss.conf->min_pto);
    conn->idle_timeout.at = now + (idle_msec > three_pto ? idle_msec : three_pto);
    conn->idle_timeout.should_rearm_on_send = is_in_receive;
}

static int scheduler_can_send(quicly_conn_t *conn)
{
    /* scheduler would never have data to send, until application keys become available */
    if (conn->application == NULL)
        return 0;
    int conn_is_saturated = !(conn->egress.max_data.sent < conn->egress.max_data.permitted);
    return conn->super.ctx->stream_scheduler->can_send(conn->super.ctx->stream_scheduler, conn, conn_is_saturated);
}

static void update_loss_alarm(quicly_conn_t *conn)
{
    int has_outstanding = conn->egress.sentmap.bytes_in_flight != 0 || conn->super.peer.address_validation.send_probe,
        handshake_is_in_progress = conn->initial != NULL || conn->handshake != NULL;
    quicly_loss_update_alarm(&conn->egress.loss, now, conn->egress.last_retransmittable_sent_at, has_outstanding,
                             scheduler_can_send(conn), handshake_is_in_progress, conn->egress.max_data.sent);
}

static int create_handshake_flow(quicly_conn_t *conn, size_t epoch)
{
    quicly_stream_t *stream;
    int ret;

    if ((stream = open_stream(conn, -(quicly_stream_id_t)(1 + epoch), 65536, 65536)) == NULL)
        return PTLS_ERROR_NO_MEMORY;
    if ((ret = quicly_streambuf_create(stream, sizeof(quicly_streambuf_t))) != 0) {
        destroy_stream(stream, ret);
        return ret;
    }
    stream->callbacks = &crypto_stream_callbacks;

    return 0;
}

static void destroy_handshake_flow(quicly_conn_t *conn, size_t epoch)
{
    quicly_stream_t *stream = quicly_get_stream(conn, -(quicly_stream_id_t)(1 + epoch));
    if (stream != NULL)
        destroy_stream(stream, 0);
}

static struct st_quicly_pn_space_t *alloc_pn_space(size_t sz)
{
    struct st_quicly_pn_space_t *space;

    if ((space = malloc(sz)) == NULL)
        return NULL;

    quicly_ranges_init(&space->ack_queue);
    space->largest_pn_received_at = INT64_MAX;
    space->next_expected_packet_number = 0;
    space->unacked_count = 0;
    if (sz != sizeof(*space))
        memset((uint8_t *)space + sizeof(*space), 0, sz - sizeof(*space));

    return space;
}

static void do_free_pn_space(struct st_quicly_pn_space_t *space)
{
    quicly_ranges_clear(&space->ack_queue);
    free(space);
}

static int record_pn(quicly_ranges_t *ranges, uint64_t pn, int *is_out_of_order)
{
    int ret;

    *is_out_of_order = 0;

    if (ranges->num_ranges != 0) {
        /* fast path that is taken when we receive a packet in-order */
        if (ranges->ranges[ranges->num_ranges - 1].end == pn) {
            ranges->ranges[ranges->num_ranges - 1].end = pn + 1;
            return 0;
        }
        *is_out_of_order = 1;
    }

    /* slow path; we add, then remove the oldest ranges when the number of ranges exceed the maximum */
    if ((ret = quicly_ranges_add(ranges, pn, pn + 1)) != 0)
        return ret;
    if (ranges->num_ranges > QUICLY_MAX_ACK_BLOCKS)
        quicly_ranges_drop_by_range_indices(ranges, ranges->num_ranges - QUICLY_MAX_ACK_BLOCKS, ranges->num_ranges);

    return 0;
}

static int record_receipt(quicly_conn_t *conn, struct st_quicly_pn_space_t *space, uint64_t pn, int is_ack_only, size_t epoch)
{
    int ret, ack_now, is_out_of_order;

    if ((ret = record_pn(&space->ack_queue, pn, &is_out_of_order)) != 0)
        goto Exit;

    ack_now = is_out_of_order && !is_ack_only;

    /* update largest_pn_received_at (TODO implement deduplication at an earlier moment?) */
    if (space->ack_queue.ranges[space->ack_queue.num_ranges - 1].end == pn + 1)
        space->largest_pn_received_at = now;

    /* if the received packet is ack-eliciting, update / schedule transmission of ACK */
    if (!is_ack_only) {
        space->unacked_count++;
        /* Ack after QUICLY_NUM_PACKETS_BEFORE_ACK packets or after the delayed ack timeout */
        if (space->unacked_count >= QUICLY_NUM_PACKETS_BEFORE_ACK || epoch == QUICLY_EPOCH_INITIAL ||
            epoch == QUICLY_EPOCH_HANDSHAKE)
            ack_now = 1;
    }

    if (ack_now) {
        conn->egress.send_ack_at = now;
    } else if (conn->egress.send_ack_at == INT64_MAX) {
        conn->egress.send_ack_at = now + QUICLY_DELAYED_ACK_TIMEOUT;
    }

    ret = 0;
Exit:
    return ret;
}

static void free_handshake_space(struct st_quicly_handshake_space_t **space)
{
    if (*space != NULL) {
        if ((*space)->cipher.ingress.aead != NULL)
            dispose_cipher(&(*space)->cipher.ingress);
        if ((*space)->cipher.egress.aead != NULL)
            dispose_cipher(&(*space)->cipher.egress);
        do_free_pn_space(&(*space)->super);
        *space = NULL;
    }
}

static int setup_cipher(quicly_conn_t *conn, size_t epoch, int is_enc, ptls_cipher_context_t **hp_ctx,
                        ptls_aead_context_t **aead_ctx, ptls_aead_algorithm_t *aead, ptls_hash_algorithm_t *hash,
                        const void *secret)
{
    /* quicly_accept builds cipher before instantitating a connection. In such case, we use the default crypto engine */
    quicly_crypto_engine_t *engine = conn != NULL ? conn->super.ctx->crypto_engine : &quicly_default_crypto_engine;

    return engine->setup_cipher(engine, conn, epoch, is_enc, hp_ctx, aead_ctx, aead, hash, secret);
}

static int setup_handshake_space_and_flow(quicly_conn_t *conn, size_t epoch)
{
    struct st_quicly_handshake_space_t **space = epoch == QUICLY_EPOCH_INITIAL ? &conn->initial : &conn->handshake;
    if ((*space = (void *)alloc_pn_space(sizeof(struct st_quicly_handshake_space_t))) == NULL)
        return PTLS_ERROR_NO_MEMORY;
    return create_handshake_flow(conn, epoch);
}

static void free_application_space(struct st_quicly_application_space_t **space)
{
    if (*space != NULL) {
#define DISPOSE_INGRESS(label, func)                                                                                               \
    if ((*space)->cipher.ingress.label != NULL)                                                                                    \
    func((*space)->cipher.ingress.label)
        DISPOSE_INGRESS(header_protection.zero_rtt, ptls_cipher_free);
        DISPOSE_INGRESS(header_protection.one_rtt, ptls_cipher_free);
        DISPOSE_INGRESS(aead[0], ptls_aead_free);
        DISPOSE_INGRESS(aead[1], ptls_aead_free);
#undef DISPOSE_INGRESS
        if ((*space)->cipher.egress.key.aead != NULL)
            dispose_cipher(&(*space)->cipher.egress.key);
        memset((*space)->cipher.egress.secret, 0, sizeof((*space)->cipher.egress.secret));
        do_free_pn_space(&(*space)->super);
        *space = NULL;
    }
}

static int setup_application_space(quicly_conn_t *conn)
{
    if ((conn->application = (void *)alloc_pn_space(sizeof(struct st_quicly_application_space_t))) == NULL)
        return PTLS_ERROR_NO_MEMORY;

    /* prohibit key-update until receiving an ACK for an 1-RTT packet */
    conn->application->cipher.egress.key_update_pn.last = 0;
    conn->application->cipher.egress.key_update_pn.next = UINT64_MAX;

    return create_handshake_flow(conn, QUICLY_EPOCH_1RTT);
}

static int discard_handshake_context(quicly_conn_t *conn, size_t epoch)
{
    int ret;

    assert(epoch == QUICLY_EPOCH_INITIAL || epoch == QUICLY_EPOCH_HANDSHAKE);

    if ((ret = discard_sentmap_by_epoch(conn, 1u << epoch)) != 0)
        return ret;
    destroy_handshake_flow(conn, epoch);
    free_handshake_space(epoch == QUICLY_EPOCH_INITIAL ? &conn->initial : &conn->handshake);

    return 0;
}

static int apply_peer_transport_params(quicly_conn_t *conn)
{
    int ret;

    conn->egress.max_data.permitted = conn->super.peer.transport_params.max_data;
    if ((ret = update_max_streams(&conn->egress.max_streams.uni, conn->super.peer.transport_params.max_streams_uni)) != 0)
        return ret;
    if ((ret = update_max_streams(&conn->egress.max_streams.bidi, conn->super.peer.transport_params.max_streams_bidi)) != 0)
        return ret;

    /* take care of NEW_CONNECTION_ID storage */
    uint64_t new_cap = conn->super.peer.transport_params.active_connection_id_limit;
    uint64_t old_cap = conn->egress.new_cid.capacity;
    if (new_cap > QUICLY_MAX_PATH_ID)
        new_cap = QUICLY_MAX_PATH_ID;
    assert(new_cap >= old_cap);
    if (new_cap > old_cap) {
        struct st_quicly_pending_new_cid_t *cids = conn->egress.new_cid.cids;
        cids = realloc(cids, sizeof(struct st_quicly_pending_new_cid_t) * new_cap);
        if (cids == NULL)
            return QUICLY_TRANSPORT_ERROR_INTERNAL;
        conn->egress.new_cid.cids = cids;
        conn->egress.new_cid.capacity = new_cap;
        for (uint64_t i = old_cap; i < new_cap; i++)
            conn->egress.new_cid.cids[i].sequence = QUICLY_MAX_PATH_ID; /* mark new entries as invalid */
    }

    return 0;
}

static int update_1rtt_key(quicly_conn_t *conn, ptls_cipher_suite_t *cipher, int is_enc, ptls_aead_context_t **aead,
                           uint8_t *secret)
{
    uint8_t new_secret[PTLS_MAX_DIGEST_SIZE];
    ptls_aead_context_t *new_aead = NULL;
    int ret;

    /* generate next AEAD key */
    if ((ret = ptls_hkdf_expand_label(cipher->hash, new_secret, cipher->hash->digest_size,
                                      ptls_iovec_init(secret, cipher->hash->digest_size), "quic ku", ptls_iovec_init(NULL, 0),
                                      NULL)) != 0)
        goto Exit;
    if ((ret = setup_cipher(conn, QUICLY_EPOCH_1RTT, is_enc, NULL, &new_aead, cipher->aead, cipher->hash, new_secret)) != 0)
        goto Exit;

    /* success! update AEAD and secret */
    if (*aead != NULL)
        ptls_aead_free(*aead);
    *aead = new_aead;
    new_aead = NULL;
    memcpy(secret, new_secret, cipher->hash->digest_size);

    ret = 0;
Exit:
    if (new_aead != NULL)
        ptls_aead_free(new_aead);
    ptls_clear_memory(new_secret, cipher->hash->digest_size);
    return ret;
}

static int update_1rtt_egress_key(quicly_conn_t *conn)
{
    struct st_quicly_application_space_t *space = conn->application;
    ptls_cipher_suite_t *cipher = ptls_get_cipher(conn->crypto.tls);
    int ret;

    /* generate next AEAD key, and increment key phase if it succeeds */
    if ((ret = update_1rtt_key(conn, cipher, 1, &space->cipher.egress.key.aead, space->cipher.egress.secret)) != 0)
        return ret;
    ++space->cipher.egress.key_phase;

    /* signal that we are waiting for an ACK */
    space->cipher.egress.key_update_pn.last = conn->egress.packet_number;
    space->cipher.egress.key_update_pn.next = UINT64_MAX;

    QUICLY_PROBE(CRYPTO_SEND_KEY_UPDATE, conn, probe_now(), space->cipher.egress.key_phase,
                 QUICLY_PROBE_HEXDUMP(space->cipher.egress.secret, cipher->hash->digest_size));

    return 0;
}

static int received_key_update(quicly_conn_t *conn, uint64_t newly_decrypted_key_phase)
{
    struct st_quicly_application_space_t *space = conn->application;

    assert(space->cipher.ingress.key_phase.decrypted < newly_decrypted_key_phase);
    assert(newly_decrypted_key_phase <= space->cipher.ingress.key_phase.prepared);

    space->cipher.ingress.key_phase.decrypted = newly_decrypted_key_phase;

    QUICLY_PROBE(CRYPTO_RECEIVE_KEY_UPDATE, conn, probe_now(), space->cipher.ingress.key_phase.decrypted,
                 QUICLY_PROBE_HEXDUMP(space->cipher.ingress.secret, ptls_get_cipher(conn->crypto.tls)->hash->digest_size));

    if (space->cipher.egress.key_phase < space->cipher.ingress.key_phase.decrypted) {
        return update_1rtt_egress_key(conn);
    } else {
        return 0;
    }
}

void quicly_free(quicly_conn_t *conn)
{
    QUICLY_PROBE(FREE, conn, probe_now());

    destroy_all_streams(conn, 0, 1);

    quicly_maxsender_dispose(&conn->ingress.max_data.sender);
    if (conn->ingress.max_streams.uni != NULL)
        quicly_maxsender_dispose(conn->ingress.max_streams.uni);
    if (conn->ingress.max_streams.bidi != NULL)
        quicly_maxsender_dispose(conn->ingress.max_streams.bidi);
    while (conn->egress.path_challenge.head != NULL) {
        struct st_quicly_pending_path_challenge_t *pending = conn->egress.path_challenge.head;
        conn->egress.path_challenge.head = pending->next;
        free(pending);
    }
    free(conn->egress.new_cid.cids);
    quicly_sentmap_dispose(&conn->egress.sentmap);

    kh_destroy(quicly_stream_t, conn->streams);

    assert(!quicly_linklist_is_linked(&conn->egress.pending_streams.blocked.uni));
    assert(!quicly_linklist_is_linked(&conn->egress.pending_streams.blocked.bidi));
    assert(!quicly_linklist_is_linked(&conn->egress.pending_streams.control));
    assert(!quicly_linklist_is_linked(&conn->super._default_scheduler.active));
    assert(!quicly_linklist_is_linked(&conn->super._default_scheduler.blocked));

    free_handshake_space(&conn->initial);
    free_handshake_space(&conn->handshake);
    free_application_space(&conn->application);

    ptls_buffer_dispose(&conn->crypto.transport_params.buf);
    ptls_free(conn->crypto.tls);

    free(conn->token.base);
    free(conn);
}

static int setup_initial_key(struct st_quicly_cipher_context_t *ctx, ptls_cipher_suite_t *cs, const void *master_secret,
                             const char *label, int is_enc, quicly_conn_t *conn)
{
    uint8_t aead_secret[PTLS_MAX_DIGEST_SIZE];
    int ret;

    if ((ret = ptls_hkdf_expand_label(cs->hash, aead_secret, cs->hash->digest_size,
                                      ptls_iovec_init(master_secret, cs->hash->digest_size), label, ptls_iovec_init(NULL, 0),
                                      NULL)) != 0)
        goto Exit;
    if ((ret = setup_cipher(conn, QUICLY_EPOCH_INITIAL, is_enc, &ctx->header_protection, &ctx->aead, cs->aead, cs->hash,
                            aead_secret)) != 0)
        goto Exit;

Exit:
    ptls_clear_memory(aead_secret, sizeof(aead_secret));
    return ret;
}

/**
 * @param conn maybe NULL when called by quicly_accept
 */
static int setup_initial_encryption(ptls_cipher_suite_t *cs, struct st_quicly_cipher_context_t *ingress,
                                    struct st_quicly_cipher_context_t *egress, ptls_iovec_t cid, int is_client, quicly_conn_t *conn)
{
    static const uint8_t salt[] = {0xc3, 0xee, 0xf7, 0x12, 0xc7, 0x2e, 0xbb, 0x5a, 0x11, 0xa7,
                                   0xd2, 0x43, 0x2b, 0xb4, 0x63, 0x65, 0xbe, 0xf9, 0xf5, 0x02};
    static const char *labels[2] = {"client in", "server in"};
    uint8_t secret[PTLS_MAX_DIGEST_SIZE];
    int ret;

    /* extract master secret */
    if ((ret = ptls_hkdf_extract(cs->hash, secret, ptls_iovec_init(salt, sizeof(salt)), cid)) != 0)
        goto Exit;

    /* create aead contexts */
    if (ingress != NULL && (ret = setup_initial_key(ingress, cs, secret, labels[is_client], 0, conn)) != 0)
        goto Exit;
    if (egress != NULL && (ret = setup_initial_key(egress, cs, secret, labels[!is_client], 1, conn)) != 0) {
        if (ingress != NULL)
            dispose_cipher(ingress);
        goto Exit;
    }

Exit:
    ptls_clear_memory(secret, sizeof(secret));
    return ret;
}

static int apply_stream_frame(quicly_stream_t *stream, quicly_stream_frame_t *frame)
{
    int ret;

    QUICLY_PROBE(STREAM_RECEIVE, stream->conn, probe_now(), stream, frame->offset, frame->data.len);

    if (quicly_recvstate_transfer_complete(&stream->recvstate))
        return 0;

    /* flow control */
    if (stream->stream_id >= 0) {
        /* STREAMs */
        uint64_t max_stream_data = frame->offset + frame->data.len;
        if ((int64_t)stream->_recv_aux.window < (int64_t)max_stream_data - (int64_t)stream->recvstate.data_off)
            return QUICLY_TRANSPORT_ERROR_FLOW_CONTROL;
        if (stream->recvstate.received.ranges[stream->recvstate.received.num_ranges - 1].end < max_stream_data) {
            uint64_t newly_received =
                max_stream_data - stream->recvstate.received.ranges[stream->recvstate.received.num_ranges - 1].end;
            if (stream->conn->ingress.max_data.bytes_consumed + newly_received >
                stream->conn->ingress.max_data.sender.max_committed)
                return QUICLY_TRANSPORT_ERROR_FLOW_CONTROL;
            stream->conn->ingress.max_data.bytes_consumed += newly_received;
            /* FIXME send MAX_DATA if necessary */
        }
    } else {
        /* CRYPTO streams; maybe add different limit for 1-RTT CRYPTO? */
        if (frame->offset + frame->data.len > stream->conn->super.ctx->max_crypto_bytes)
            return QUICLY_TRANSPORT_ERROR_CRYPTO_BUFFER_EXCEEDED;
    }

    /* update recvbuf */
    size_t apply_len = frame->data.len;
    if ((ret = quicly_recvstate_update(&stream->recvstate, frame->offset, &apply_len, frame->is_fin,
                                       stream->_recv_aux.max_ranges)) != 0)
        return ret;

    if (apply_len != 0 || quicly_recvstate_transfer_complete(&stream->recvstate)) {
        uint64_t buf_offset = frame->offset + frame->data.len - apply_len - stream->recvstate.data_off;
        stream->callbacks->on_receive(stream, (size_t)buf_offset, frame->data.base + frame->data.len - apply_len, apply_len);
        if (stream->conn->super.state >= QUICLY_STATE_CLOSING)
            return QUICLY_ERROR_IS_CLOSING;
    }

    if (should_send_max_stream_data(stream))
        sched_stream_control(stream);

    if (stream_is_destroyable(stream))
        destroy_stream(stream, 0);

    return 0;
}

int quicly_encode_transport_parameter_list(ptls_buffer_t *buf, int is_client, const quicly_transport_parameters_t *params,
                                           const quicly_cid_t *odcid, const void *stateless_reset_token, int expand)
{
    int ret;

#define PUSH_TP(buf, id, block)                                                                                                    \
    do {                                                                                                                           \
        ptls_buffer_push_quicint((buf), (id));                                                                                     \
        ptls_buffer_push_block((buf), -1, block);                                                                                  \
    } while (0)

    if (params->max_stream_data.bidi_local != 0)
        PUSH_TP(buf, QUICLY_TRANSPORT_PARAMETER_ID_INITIAL_MAX_STREAM_DATA_BIDI_LOCAL,
                { ptls_buffer_push_quicint(buf, params->max_stream_data.bidi_local); });
    if (params->max_stream_data.bidi_remote != 0)
        PUSH_TP(buf, QUICLY_TRANSPORT_PARAMETER_ID_INITIAL_MAX_STREAM_DATA_BIDI_REMOTE,
                { ptls_buffer_push_quicint(buf, params->max_stream_data.bidi_remote); });
    if (params->max_stream_data.uni != 0)
        PUSH_TP(buf, QUICLY_TRANSPORT_PARAMETER_ID_INITIAL_MAX_STREAM_DATA_UNI,
                { ptls_buffer_push_quicint(buf, params->max_stream_data.uni); });
    if (params->max_data != 0)
        PUSH_TP(buf, QUICLY_TRANSPORT_PARAMETER_ID_INITIAL_MAX_DATA, { ptls_buffer_push_quicint(buf, params->max_data); });
    if (params->max_idle_timeout != 0)
        PUSH_TP(buf, QUICLY_TRANSPORT_PARAMETER_ID_MAX_IDLE_TIMEOUT, { ptls_buffer_push_quicint(buf, params->max_idle_timeout); });
    if (is_client) {
        assert(odcid == NULL && stateless_reset_token == NULL);
    } else {
        if (odcid != NULL)
            PUSH_TP(buf, QUICLY_TRANSPORT_PARAMETER_ID_ORIGINAL_CONNECTION_ID, { ptls_buffer_pushv(buf, odcid->cid, odcid->len); });
        if (stateless_reset_token != NULL)
            PUSH_TP(buf, QUICLY_TRANSPORT_PARAMETER_ID_STATELESS_RESET_TOKEN,
                    { ptls_buffer_pushv(buf, stateless_reset_token, QUICLY_STATELESS_RESET_TOKEN_LEN); });
    }
    if (params->max_streams_bidi != 0)
        PUSH_TP(buf, QUICLY_TRANSPORT_PARAMETER_ID_INITIAL_MAX_STREAMS_BIDI,
                { ptls_buffer_push_quicint(buf, params->max_streams_bidi); });
    if (params->max_streams_uni != 0)
        PUSH_TP(buf, QUICLY_TRANSPORT_PARAMETER_ID_INITIAL_MAX_STREAMS_UNI,
                { ptls_buffer_push_quicint(buf, params->max_streams_uni); });
    if (QUICLY_LOCAL_ACK_DELAY_EXPONENT != QUICLY_DEFAULT_ACK_DELAY_EXPONENT)
        PUSH_TP(buf, QUICLY_TRANSPORT_PARAMETER_ID_ACK_DELAY_EXPONENT,
                { ptls_buffer_push_quicint(buf, QUICLY_LOCAL_ACK_DELAY_EXPONENT); });
    if (QUICLY_LOCAL_MAX_ACK_DELAY != QUICLY_DEFAULT_MAX_ACK_DELAY)
        PUSH_TP(buf, QUICLY_TRANSPORT_PARAMETER_ID_MAX_ACK_DELAY, { ptls_buffer_push_quicint(buf, QUICLY_LOCAL_MAX_ACK_DELAY); });
    if (params->disable_active_migration)
        PUSH_TP(buf, QUICLY_TRANSPORT_PARAMETER_ID_DISABLE_ACTIVE_MIGRATION, {});
    if (QUICLY_LOCAL_ACTIVE_CONNECTION_ID_LIMIT != QUICLY_DEFAULT_ACTIVE_CONNECTION_ID_LIMIT)
        PUSH_TP(buf, QUICLY_TRANSPORT_PARAMETER_ID_ACTIVE_CONNECTION_ID_LIMIT,
                { ptls_buffer_push_quicint(buf, QUICLY_LOCAL_ACTIVE_CONNECTION_ID_LIMIT); });
    /* if requested, add a greasing TP of 1 MTU size so that CH spans across multiple packets */
    if (expand) {
        PUSH_TP(buf, 31 * 100 + 27, {
            if ((ret = ptls_buffer_reserve(buf, QUICLY_MAX_PACKET_SIZE)) != 0)
                goto Exit;
            memset(buf->base + buf->off, 0, QUICLY_MAX_PACKET_SIZE);
            buf->off += QUICLY_MAX_PACKET_SIZE;
        });
    }

#undef PUSH_TP

    ret = 0;
Exit:
    return ret;
}

int quicly_decode_transport_parameter_list(quicly_transport_parameters_t *params, quicly_cid_t *odcid, void *stateless_reset_token,
                                           int is_client, const uint8_t *src, const uint8_t *end)
{
/* When non-negative, ext_index contains the literal position within the list of extensions recognized by this function. That index
 * is being used to find duplicates using a 64-bit bitmap (found_ext_bits). When the extension is being processed, ext_index is set
 * to -1. */
#define DECODE_ONE_EXTENSION(_id, block)                                                                                           \
    do {                                                                                                                           \
        if (ext_index >= 0) {                                                                                                      \
            if (id == (_id)) {                                                                                                     \
                if ((found_ext_bits & ((uint64_t)1 << ext_index)) != 0) {                                                          \
                    ret = QUICLY_TRANSPORT_ERROR_TRANSPORT_PARAMETER;                                                              \
                    goto Exit;                                                                                                     \
                }                                                                                                                  \
                found_ext_bits |= (uint64_t)1 << ext_index;                                                                        \
                {block} ext_index = -1;                                                                                            \
            } else {                                                                                                               \
                ++ext_index;                                                                                                       \
            }                                                                                                                      \
        }                                                                                                                          \
    } while (0)

    uint64_t found_ext_bits = 0;
    int ret;

    /* set parameters to their default values */
    *params = default_transport_params;
    if (odcid != NULL)
        odcid->len = 0;
    if (stateless_reset_token != NULL)
        memset(stateless_reset_token, 0, QUICLY_STATELESS_RESET_TOKEN_LEN);

    /* decode the parameters block */
    while (src != end) {
        uint64_t id;
        if ((id = quicly_decodev(&src, end)) == UINT64_MAX) {
            ret = QUICLY_TRANSPORT_ERROR_TRANSPORT_PARAMETER;
            goto Exit;
        }
        int ext_index = 0;
        ptls_decode_open_block(src, end, -1, {
            DECODE_ONE_EXTENSION(QUICLY_TRANSPORT_PARAMETER_ID_ORIGINAL_CONNECTION_ID, {
                size_t cidlen = end - src;
                if (!(is_client && cidlen <= QUICLY_MAX_CID_LEN_V1)) {
                    ret = QUICLY_TRANSPORT_ERROR_TRANSPORT_PARAMETER;
                    goto Exit;
                }
                if (odcid != NULL)
                    set_cid(odcid, ptls_iovec_init(src, cidlen));
                src = end;
            });
            DECODE_ONE_EXTENSION(QUICLY_TRANSPORT_PARAMETER_ID_INITIAL_MAX_STREAM_DATA_BIDI_LOCAL, {
                if ((params->max_stream_data.bidi_local = ptls_decode_quicint(&src, end)) == UINT64_MAX) {
                    ret = QUICLY_TRANSPORT_ERROR_TRANSPORT_PARAMETER;
                    goto Exit;
                }
            });
            DECODE_ONE_EXTENSION(QUICLY_TRANSPORT_PARAMETER_ID_INITIAL_MAX_STREAM_DATA_BIDI_REMOTE, {
                if ((params->max_stream_data.bidi_remote = ptls_decode_quicint(&src, end)) == UINT64_MAX) {
                    ret = QUICLY_TRANSPORT_ERROR_TRANSPORT_PARAMETER;
                    goto Exit;
                }
            });
            DECODE_ONE_EXTENSION(QUICLY_TRANSPORT_PARAMETER_ID_INITIAL_MAX_STREAM_DATA_UNI, {
                if ((params->max_stream_data.uni = ptls_decode_quicint(&src, end)) == UINT64_MAX) {
                    ret = QUICLY_TRANSPORT_ERROR_TRANSPORT_PARAMETER;
                    goto Exit;
                }
            });
            DECODE_ONE_EXTENSION(QUICLY_TRANSPORT_PARAMETER_ID_INITIAL_MAX_DATA, {
                if ((params->max_data = ptls_decode_quicint(&src, end)) == UINT64_MAX) {
                    ret = QUICLY_TRANSPORT_ERROR_TRANSPORT_PARAMETER;
                    goto Exit;
                }
            });
            DECODE_ONE_EXTENSION(QUICLY_TRANSPORT_PARAMETER_ID_STATELESS_RESET_TOKEN, {
                if (!(is_client && end - src == QUICLY_STATELESS_RESET_TOKEN_LEN)) {
                    ret = QUICLY_TRANSPORT_ERROR_TRANSPORT_PARAMETER;
                    goto Exit;
                }
                memcpy(stateless_reset_token, src, QUICLY_STATELESS_RESET_TOKEN_LEN);
                src = end;
            });
            DECODE_ONE_EXTENSION(QUICLY_TRANSPORT_PARAMETER_ID_MAX_IDLE_TIMEOUT, {
                if ((params->max_idle_timeout = ptls_decode_quicint(&src, end)) == UINT64_MAX) {
                    ret = QUICLY_TRANSPORT_ERROR_TRANSPORT_PARAMETER;
                    goto Exit;
                }
            });
            DECODE_ONE_EXTENSION(QUICLY_TRANSPORT_PARAMETER_ID_INITIAL_MAX_STREAMS_BIDI, {
                if ((params->max_streams_bidi = ptls_decode_quicint(&src, end)) == UINT64_MAX) {
                    ret = QUICLY_TRANSPORT_ERROR_TRANSPORT_PARAMETER;
                    goto Exit;
                }
            });
            DECODE_ONE_EXTENSION(QUICLY_TRANSPORT_PARAMETER_ID_INITIAL_MAX_STREAMS_UNI, {
                if ((params->max_streams_uni = ptls_decode_quicint(&src, end)) == UINT64_MAX) {
                    ret = QUICLY_TRANSPORT_ERROR_TRANSPORT_PARAMETER;
                    goto Exit;
                }
            });
            DECODE_ONE_EXTENSION(QUICLY_TRANSPORT_PARAMETER_ID_ACK_DELAY_EXPONENT, {
                uint64_t v;
                if ((v = ptls_decode_quicint(&src, end)) == UINT64_MAX) {
                    ret = QUICLY_TRANSPORT_ERROR_TRANSPORT_PARAMETER;
                    goto Exit;
                }
                if (v > 20) {
                    ret = QUICLY_TRANSPORT_ERROR_TRANSPORT_PARAMETER;
                    goto Exit;
                }
                params->ack_delay_exponent = (uint8_t)v;
            });
            DECODE_ONE_EXTENSION(QUICLY_TRANSPORT_PARAMETER_ID_MAX_ACK_DELAY, {
                uint64_t v;
                if ((v = ptls_decode_quicint(&src, end)) == UINT64_MAX) {
                    ret = QUICLY_TRANSPORT_ERROR_TRANSPORT_PARAMETER;
                    goto Exit;
                }
                if (v >= 16384) { /* "values of 2^14 or greater are invalid" */
                    ret = QUICLY_TRANSPORT_ERROR_TRANSPORT_PARAMETER;
                    goto Exit;
                }
                params->max_ack_delay = (uint16_t)v;
<<<<<<< HEAD
            } break;
            case QUICLY_TRANSPORT_PARAMETER_ID_DISABLE_ACTIVE_MIGRATION:
                params->disable_active_migration = 1;
                break;
            case QUICLY_TRANSPORT_PARAMETER_ID_ACTIVE_CONNECTION_ID_LIMIT: {
                uint64_t v;
                if ((v = ptls_decode_quicint(&src, end)) == UINT64_MAX) {
                    ret = QUICLY_TRANSPORT_ERROR_TRANSPORT_PARAMETER;
                    goto Exit;
                }
                if (v < QUICLY_MIN_ACTIVE_CONNECTION_ID_LIMIT) {
                    ret = QUICLY_TRANSPORT_ERROR_TRANSPORT_PARAMETER;
                    goto Exit;
                }
                params->active_connection_id_limit = v;
            } break;
            default:
=======
            });
            DECODE_ONE_EXTENSION(QUICLY_TRANSPORT_PARAMETER_ID_DISABLE_ACTIVE_MIGRATION, { params->disable_active_migration = 1; });
            /* skip unknown extension */
            if (ext_index >= 0)
>>>>>>> 7b53855c
                src = end;
        });
    }

    ret = 0;
Exit:
    if (ret == PTLS_ALERT_DECODE_ERROR)
        ret = QUICLY_TRANSPORT_ERROR_TRANSPORT_PARAMETER;
    return ret;

#undef DECODE_ONE_EXTENSION
}

static int collect_transport_parameters(ptls_t *tls, struct st_ptls_handshake_properties_t *properties, uint16_t type)
{
    return type == QUICLY_TLS_EXTENSION_TYPE_TRANSPORT_PARAMETERS;
}

static quicly_conn_t *create_connection(quicly_context_t *ctx, const char *server_name, struct sockaddr *remote_addr,
                                        struct sockaddr *local_addr, const quicly_cid_plaintext_t *new_cid,
                                        ptls_handshake_properties_t *handshake_properties)
{
    ptls_t *tls = NULL;
    struct {
        quicly_conn_t _;
        quicly_maxsender_t max_streams_bidi;
        quicly_maxsender_t max_streams_uni;
    } * conn;

    assert(remote_addr != NULL && remote_addr->sa_family != AF_UNSPEC);

    if ((tls = ptls_new(ctx->tls, server_name == NULL)) == NULL)
        return NULL;
    if (server_name != NULL && ptls_set_server_name(tls, server_name, strlen(server_name)) != 0) {
        ptls_free(tls);
        return NULL;
    }
    if ((conn = malloc(sizeof(*conn))) == NULL) {
        ptls_free(tls);
        return NULL;
    }

    memset(conn, 0, sizeof(*conn));
    conn->_.super.ctx = ctx;
    conn->_.super.master_id = *new_cid;
    set_address(&conn->_.super.host.address, local_addr);
    set_address(&conn->_.super.peer.address, remote_addr);
    if (ctx->cid_encryptor != NULL) {
        conn->_.super.master_id.path_id = 0;
        ctx->cid_encryptor->encrypt_cid(ctx->cid_encryptor, &conn->_.super.host.src_cid, &conn->_.super.host.stateless_reset_token,
                                        &conn->_.super.master_id);
        conn->_.super.master_id.path_id = 1;
    } else {
        conn->_.super.master_id.path_id = QUICLY_MAX_PATH_ID;
    }
    conn->_.egress.new_cid.last_path_id = conn->_.super.master_id.path_id;
    uint64_t cap = QUICLY_DEFAULT_ACTIVE_CONNECTION_ID_LIMIT;
    if (cap > QUICLY_MAX_PATH_ID)
        cap = QUICLY_MAX_PATH_ID; /* cap = min(cid_limit, max_path_id) */
    conn->_.egress.new_cid.capacity = cap;
    conn->_.egress.new_cid.cids = calloc(sizeof(struct st_quicly_pending_new_cid_t), cap);
    if (conn->_.egress.new_cid.cids == NULL) {
        free(conn);
        ptls_free(tls);
        return NULL;
    }
    for (uint64_t i = 0; i < conn->_.egress.new_cid.capacity; i++) {
        conn->_.egress.new_cid.cids[i].state = QUICLY_PENDING_NEW_CID_STATE_VACANT;
    }

    conn->_.egress.new_cid.n_pending = 0;
    conn->_.super.state = QUICLY_STATE_FIRSTFLIGHT;
    if (server_name != NULL) {
        ctx->tls->random_bytes(conn->_.super.peer.cid.cid, QUICLY_MIN_INITIAL_DCID_LEN);
        conn->_.super.peer.cid.len = QUICLY_MIN_INITIAL_DCID_LEN;
        conn->_.super.host.bidi.next_stream_id = 0;
        conn->_.super.host.uni.next_stream_id = 2;
        conn->_.super.peer.bidi.next_stream_id = 1;
        conn->_.super.peer.uni.next_stream_id = 3;
    } else {
        conn->_.super.host.bidi.next_stream_id = 1;
        conn->_.super.host.uni.next_stream_id = 3;
        conn->_.super.peer.bidi.next_stream_id = 0;
        conn->_.super.peer.uni.next_stream_id = 2;
    }
    conn->_.super.peer.cid_sequence = 0;
    conn->_.super.peer.transport_params = default_transport_params;
    if (server_name != NULL && ctx->enforce_version_negotiation) {
        ctx->tls->random_bytes(&conn->_.super.version, sizeof(conn->_.super.version));
        conn->_.super.version = (conn->_.super.version & 0xf0f0f0f0) | 0x0a0a0a0a;
    } else {
        conn->_.super.version = QUICLY_PROTOCOL_VERSION;
    }
    memset(conn->_.super.peer.spare_cids, 0, sizeof(conn->_.super.peer.spare_cids));
    conn->_.super.peer.max_retire_prior_to = 0;
    quicly_linklist_init(&conn->_.super._default_scheduler.active);
    quicly_linklist_init(&conn->_.super._default_scheduler.blocked);
    conn->_.streams = kh_init(quicly_stream_t);
    quicly_maxsender_init(&conn->_.ingress.max_data.sender, conn->_.super.ctx->transport_params.max_data);
    if (conn->_.super.ctx->transport_params.max_streams_uni != 0) {
        conn->_.ingress.max_streams.uni = &conn->max_streams_uni;
        quicly_maxsender_init(conn->_.ingress.max_streams.uni, conn->_.super.ctx->transport_params.max_streams_uni);
    }
    if (conn->_.super.ctx->transport_params.max_streams_bidi != 0) {
        conn->_.ingress.max_streams.bidi = &conn->max_streams_bidi;
        quicly_maxsender_init(conn->_.ingress.max_streams.bidi, conn->_.super.ctx->transport_params.max_streams_bidi);
    }
    quicly_sentmap_init(&conn->_.egress.sentmap);
    quicly_loss_init(&conn->_.egress.loss, &conn->_.super.ctx->loss,
                     conn->_.super.ctx->loss.default_initial_rtt /* FIXME remember initial_rtt in session ticket */,
                     &conn->_.super.peer.transport_params.max_ack_delay, &conn->_.super.peer.transport_params.ack_delay_exponent);
    conn->_.egress.next_pn_to_skip = calc_next_pn_to_skip(conn->_.super.ctx->tls, 0);
    init_max_streams(&conn->_.egress.max_streams.uni);
    init_max_streams(&conn->_.egress.max_streams.bidi);
    conn->_.egress.path_challenge.tail_ref = &conn->_.egress.path_challenge.head;
    conn->_.egress.send_ack_at = INT64_MAX;
    quicly_cc_init(&conn->_.egress.cc);
<<<<<<< HEAD
    conn->_.egress.retire_cid.n_pending = 0;
    for (int i = 0; i < QUICLY_RETIRE_CONNECTION_ID_LIMIT; i++)
        conn->_.egress.retire_cid.sequences[i] = QUICLY_PENDING_RETIRE_CID_EMPTY;
=======
    quicly_linklist_init(&conn->_.egress.pending_streams.blocked.uni);
    quicly_linklist_init(&conn->_.egress.pending_streams.blocked.bidi);
    quicly_linklist_init(&conn->_.egress.pending_streams.control);
>>>>>>> 7b53855c
    conn->_.crypto.tls = tls;
    if (handshake_properties != NULL) {
        assert(handshake_properties->additional_extensions == NULL);
        assert(handshake_properties->collect_extension == NULL);
        assert(handshake_properties->collected_extensions == NULL);
        conn->_.crypto.handshake_properties = *handshake_properties;
    } else {
        conn->_.crypto.handshake_properties = (ptls_handshake_properties_t){{{{NULL}}}};
    }
    conn->_.crypto.handshake_properties.collect_extension = collect_transport_parameters;
    conn->_.idle_timeout.at = INT64_MAX;
    conn->_.idle_timeout.should_rearm_on_send = 1;

    *ptls_get_data_ptr(tls) = &conn->_;

    return &conn->_;
}

static int client_collected_extensions(ptls_t *tls, ptls_handshake_properties_t *properties, ptls_raw_extension_t *slots)
{
    quicly_conn_t *conn = (void *)((char *)properties - offsetof(quicly_conn_t, crypto.handshake_properties));
    int ret;

    assert(properties->client.early_data_acceptance != PTLS_EARLY_DATA_ACCEPTANCE_UNKNOWN);

    if (slots[0].type == UINT16_MAX) {
        ret = PTLS_ALERT_MISSING_EXTENSION;
        goto Exit;
    }
    assert(slots[0].type == QUICLY_TLS_EXTENSION_TYPE_TRANSPORT_PARAMETERS);
    assert(slots[1].type == UINT16_MAX);

    const uint8_t *src = slots[0].data.base, *end = src + slots[0].data.len;
    quicly_transport_parameters_t params;
    quicly_cid_t odcid;

    /* decode and validate */
    if ((ret = quicly_decode_transport_parameter_list(&params, &odcid, conn->super.peer.stateless_reset._buf, 1, src, end)) != 0)
        goto Exit;
    if (odcid.len != conn->retry_odcid.len || memcmp(odcid.cid, conn->retry_odcid.cid, odcid.len) != 0) {
        ret = QUICLY_TRANSPORT_ERROR_TRANSPORT_PARAMETER;
        goto Exit;
    }
    if (properties->client.early_data_acceptance == PTLS_EARLY_DATA_ACCEPTED) {
#define ZERORTT_VALIDATE(x)                                                                                                        \
    if (params.x < conn->super.peer.transport_params.x) {                                                                          \
        ret = QUICLY_TRANSPORT_ERROR_TRANSPORT_PARAMETER;                                                                          \
        goto Exit;                                                                                                                 \
    }
        ZERORTT_VALIDATE(max_data);
        ZERORTT_VALIDATE(max_stream_data.bidi_local);
        ZERORTT_VALIDATE(max_stream_data.bidi_remote);
        ZERORTT_VALIDATE(max_stream_data.uni);
        ZERORTT_VALIDATE(max_streams_bidi);
        ZERORTT_VALIDATE(max_streams_uni);
#undef ZERORTT_VALIDATE
    }

    /* store the results */
    conn->super.peer.stateless_reset.token = conn->super.peer.stateless_reset._buf;
    conn->super.peer.transport_params = params;

Exit:
    return ret; /* negative error codes used to transmit QUIC errors through picotls */
}

int quicly_connect(quicly_conn_t **_conn, quicly_context_t *ctx, const char *server_name, struct sockaddr *dest_addr,
                   struct sockaddr *src_addr, const quicly_cid_plaintext_t *new_cid, ptls_iovec_t address_token,
                   ptls_handshake_properties_t *handshake_properties, const quicly_transport_parameters_t *resumed_transport_params)
{
    quicly_conn_t *conn = NULL;
    const quicly_cid_t *server_cid;
    ptls_buffer_t buf;
    size_t epoch_offsets[5] = {0};
    size_t max_early_data_size = 0;
    int ret;

    update_now(ctx);

    if ((conn = create_connection(ctx, server_name, dest_addr, src_addr, new_cid, handshake_properties)) == NULL) {
        ret = PTLS_ERROR_NO_MEMORY;
        goto Exit;
    }
    conn->super.peer.address_validation.validated = 1;
    conn->super.peer.address_validation.send_probe = 1;
    if (address_token.len != 0) {
        if ((conn->token.base = malloc(address_token.len)) == NULL) {
            ret = PTLS_ERROR_NO_MEMORY;
            goto Exit;
        }
        memcpy(conn->token.base, address_token.base, address_token.len);
        conn->token.len = address_token.len;
    }
    server_cid = quicly_get_peer_cid(conn);

    QUICLY_PROBE(CONNECT, conn, probe_now(), conn->super.version);

    if ((ret = setup_handshake_space_and_flow(conn, QUICLY_EPOCH_INITIAL)) != 0)
        goto Exit;
    if ((ret = setup_initial_encryption(get_aes128gcmsha256(ctx), &conn->initial->cipher.ingress, &conn->initial->cipher.egress,
                                        ptls_iovec_init(server_cid->cid, server_cid->len), 1, conn)) != 0)
        goto Exit;

    /* handshake */
    ptls_buffer_init(&conn->crypto.transport_params.buf, "", 0);
    if ((ret = quicly_encode_transport_parameter_list(&conn->crypto.transport_params.buf, 1, &conn->super.ctx->transport_params,
                                                      NULL, NULL, conn->super.ctx->expand_client_hello)) != 0)
        goto Exit;
    conn->crypto.transport_params.ext[0] =
        (ptls_raw_extension_t){QUICLY_TLS_EXTENSION_TYPE_TRANSPORT_PARAMETERS,
                               {conn->crypto.transport_params.buf.base, conn->crypto.transport_params.buf.off}};
    conn->crypto.transport_params.ext[1] = (ptls_raw_extension_t){UINT16_MAX};
    conn->crypto.handshake_properties.additional_extensions = conn->crypto.transport_params.ext;
    conn->crypto.handshake_properties.collected_extensions = client_collected_extensions;

    ptls_buffer_init(&buf, "", 0);
    if (resumed_transport_params != NULL)
        conn->crypto.handshake_properties.client.max_early_data_size = &max_early_data_size;
    ret = ptls_handle_message(conn->crypto.tls, &buf, epoch_offsets, 0, NULL, 0, &conn->crypto.handshake_properties);
    conn->crypto.handshake_properties.client.max_early_data_size = NULL;
    if (ret != PTLS_ERROR_IN_PROGRESS) {
        assert(ret > 0); /* no QUIC errors */
        goto Exit;
    }
    write_crypto_data(conn, &buf, epoch_offsets);
    ptls_buffer_dispose(&buf);

    if (max_early_data_size != 0) {
        conn->super.peer.transport_params = *resumed_transport_params;
        if ((ret = apply_peer_transport_params(conn)) != 0)
            goto Exit;
    }

    *_conn = conn;
    ret = 0;

Exit:
    if (ret != 0) {
        if (conn != NULL)
            quicly_free(conn);
    }
    return ret;
}

static int server_collected_extensions(ptls_t *tls, ptls_handshake_properties_t *properties, ptls_raw_extension_t *slots)
{
    quicly_conn_t *conn = (void *)((char *)properties - offsetof(quicly_conn_t, crypto.handshake_properties));
    int ret;

    if (slots[0].type == UINT16_MAX) {
        ret = PTLS_ALERT_MISSING_EXTENSION;
        goto Exit;
    }
    assert(slots[0].type == QUICLY_TLS_EXTENSION_TYPE_TRANSPORT_PARAMETERS);
    assert(slots[1].type == UINT16_MAX);

    { /* decode transport_parameters extension */
        const uint8_t *src = slots[0].data.base, *end = src + slots[0].data.len;
        if ((ret = quicly_decode_transport_parameter_list(&conn->super.peer.transport_params, NULL, NULL, 0, src, end)) != 0)
            goto Exit;
    }

    /* set transport_parameters extension to be sent in EE */
    assert(properties->additional_extensions == NULL);
    ptls_buffer_init(&conn->crypto.transport_params.buf, "", 0);
    if ((ret = quicly_encode_transport_parameter_list(
             &conn->crypto.transport_params.buf, 0, &conn->super.ctx->transport_params,
             conn->retry_odcid.len != 0 ? &conn->retry_odcid : NULL,
             conn->super.ctx->cid_encryptor != NULL ? conn->super.host.stateless_reset_token : NULL, 0)) != 0)
        goto Exit;
    properties->additional_extensions = conn->crypto.transport_params.ext;
    conn->crypto.transport_params.ext[0] =
        (ptls_raw_extension_t){QUICLY_TLS_EXTENSION_TYPE_TRANSPORT_PARAMETERS,
                               {conn->crypto.transport_params.buf.base, conn->crypto.transport_params.buf.off}};
    conn->crypto.transport_params.ext[1] = (ptls_raw_extension_t){UINT16_MAX};
    conn->crypto.handshake_properties.additional_extensions = conn->crypto.transport_params.ext;

    ret = 0;

Exit:
    return ret;
}

static size_t aead_decrypt_core(ptls_aead_context_t *aead, uint64_t pn, quicly_decoded_packet_t *packet, size_t aead_off)
{
    return ptls_aead_decrypt(aead, packet->octets.base + aead_off, packet->octets.base + aead_off, packet->octets.len - aead_off,
                             pn, packet->octets.base, aead_off);
}

static int aead_decrypt_fixed_key(void *ctx, uint64_t pn, quicly_decoded_packet_t *packet, size_t aead_off, size_t *ptlen)
{
    ptls_aead_context_t *aead = ctx;

    if ((*ptlen = aead_decrypt_core(aead, pn, packet, aead_off)) == SIZE_MAX)
        return QUICLY_ERROR_PACKET_IGNORED;
    return 0;
}

static int aead_decrypt_1rtt(void *ctx, uint64_t pn, quicly_decoded_packet_t *packet, size_t aead_off, size_t *ptlen)
{
    quicly_conn_t *conn = ctx;
    struct st_quicly_application_space_t *space = conn->application;
    size_t aead_index = (packet->octets.base[0] & QUICLY_KEY_PHASE_BIT) != 0;
    int ret;

    /* prepare key, when not available (yet) */
    if (space->cipher.ingress.aead[aead_index] == NULL) {
    Retry_1RTT : {
        /* Replace the AEAD key at the alternative slot (note: decryption key slots are shared by 0-RTT and 1-RTT), at the same time
         * dropping 0-RTT header protection key. */
        if (conn->application->cipher.ingress.header_protection.zero_rtt != NULL) {
            ptls_cipher_free(conn->application->cipher.ingress.header_protection.zero_rtt);
            conn->application->cipher.ingress.header_protection.zero_rtt = NULL;
        }
        ptls_cipher_suite_t *cipher = ptls_get_cipher(conn->crypto.tls);
        if ((ret = update_1rtt_key(conn, cipher, 0, &space->cipher.ingress.aead[aead_index], space->cipher.ingress.secret)) != 0)
            return ret;
        ++space->cipher.ingress.key_phase.prepared;
        QUICLY_PROBE(CRYPTO_RECEIVE_KEY_UPDATE_PREPARE, conn, probe_now(), space->cipher.ingress.key_phase.prepared,
                     QUICLY_PROBE_HEXDUMP(space->cipher.ingress.secret, cipher->hash->digest_size));
    }
    }

    /* decrypt */
    ptls_aead_context_t *aead = space->cipher.ingress.aead[aead_index];
    if ((*ptlen = aead_decrypt_core(aead, pn, packet, aead_off)) == SIZE_MAX) {
        /* retry with a new key, if possible */
        if (space->cipher.ingress.key_phase.decrypted == space->cipher.ingress.key_phase.prepared &&
            space->cipher.ingress.key_phase.decrypted % 2 != aead_index) {
            /* reapply AEAD to revert payload to the encrypted form. This assumes that the cipher used in AEAD is CTR. */
            aead_decrypt_core(aead, pn, packet, aead_off);
            goto Retry_1RTT;
        }
        /* otherwise return failure */
        return QUICLY_ERROR_PACKET_IGNORED;
    }

    /* update the confirmed key phase and also the egress key phase, if necessary */
    if (space->cipher.ingress.key_phase.prepared != space->cipher.ingress.key_phase.decrypted &&
        space->cipher.ingress.key_phase.prepared % 2 == aead_index) {
        if ((ret = received_key_update(conn, space->cipher.ingress.key_phase.prepared)) != 0)
            return ret;
    }

    return 0;
}

static int do_decrypt_packet(ptls_cipher_context_t *header_protection,
                             int (*aead_cb)(void *, uint64_t, quicly_decoded_packet_t *, size_t, size_t *), void *aead_ctx,
                             uint64_t *next_expected_pn, quicly_decoded_packet_t *packet, uint64_t *pn, ptls_iovec_t *payload)
{
    size_t encrypted_len = packet->octets.len - packet->encrypted_off;
    uint8_t hpmask[5] = {0};
    uint32_t pnbits = 0;
    size_t pnlen, ptlen, i;
    int ret;

    /* decipher the header protection, as well as obtaining pnbits, pnlen */
    if (encrypted_len < header_protection->algo->iv_size + QUICLY_MAX_PN_SIZE) {
        *pn = UINT64_MAX;
        return QUICLY_ERROR_PACKET_IGNORED;
    }
    ptls_cipher_init(header_protection, packet->octets.base + packet->encrypted_off + QUICLY_MAX_PN_SIZE);
    ptls_cipher_encrypt(header_protection, hpmask, hpmask, sizeof(hpmask));
    packet->octets.base[0] ^= hpmask[0] & (QUICLY_PACKET_IS_LONG_HEADER(packet->octets.base[0]) ? 0xf : 0x1f);
    pnlen = (packet->octets.base[0] & 0x3) + 1;
    for (i = 0; i != pnlen; ++i) {
        packet->octets.base[packet->encrypted_off + i] ^= hpmask[i + 1];
        pnbits = (pnbits << 8) | packet->octets.base[packet->encrypted_off + i];
    }

    size_t aead_off = packet->encrypted_off + pnlen;
    *pn = quicly_determine_packet_number(pnbits, pnlen * 8, *next_expected_pn);

    /* AEAD decryption */
    if ((ret = (*aead_cb)(aead_ctx, *pn, packet, aead_off, &ptlen)) != 0) {
        if (QUICLY_DEBUG)
            fprintf(stderr, "%s: aead decryption failure (pn: %" PRIu64 ",code:%d)\n", __FUNCTION__, *pn, ret);
        return ret;
    }
    if (*next_expected_pn <= *pn)
        *next_expected_pn = *pn + 1;

    *payload = ptls_iovec_init(packet->octets.base + aead_off, ptlen);
    return 0;
}

static int decrypt_packet(ptls_cipher_context_t *header_protection,
                          int (*aead_cb)(void *, uint64_t, quicly_decoded_packet_t *, size_t, size_t *), void *aead_ctx,
                          uint64_t *next_expected_pn, quicly_decoded_packet_t *packet, uint64_t *pn, ptls_iovec_t *payload)
{
    int ret;

    /* decrypt ourselves, or use the pre-decrypted input */
    if (packet->decrypted.pn == UINT64_MAX) {
        if ((ret = do_decrypt_packet(header_protection, aead_cb, aead_ctx, next_expected_pn, packet, pn, payload)) != 0)
            return ret;
    } else {
        *payload = ptls_iovec_init(packet->octets.base + packet->encrypted_off, packet->octets.len - packet->encrypted_off);
        *pn = packet->decrypted.pn;
        if (aead_cb == aead_decrypt_1rtt) {
            quicly_conn_t *conn = aead_ctx;
            if (conn->application->cipher.ingress.key_phase.decrypted < packet->decrypted.key_phase) {
                if ((ret = received_key_update(conn, packet->decrypted.key_phase)) != 0)
                    return ret;
            }
        }
        if (*next_expected_pn < *pn)
            *next_expected_pn = *pn + 1;
    }

    /* check reserved bits after AEAD decryption */
    if ((packet->octets.base[0] & (QUICLY_PACKET_IS_LONG_HEADER(packet->octets.base[0]) ? QUICLY_LONG_HEADER_RESERVED_BITS
                                                                                        : QUICLY_SHORT_HEADER_RESERVED_BITS)) !=
        0) {
        if (QUICLY_DEBUG)
            fprintf(stderr, "%s: non-zero reserved bits (pn: %" PRIu64 ")\n", __FUNCTION__, *pn);
        return QUICLY_TRANSPORT_ERROR_PROTOCOL_VIOLATION;
    }
    if (payload->len == 0) {
        if (QUICLY_DEBUG)
            fprintf(stderr, "%s: payload length is zero (pn: %" PRIu64 ")\n", __FUNCTION__, *pn);
        return QUICLY_TRANSPORT_ERROR_PROTOCOL_VIOLATION;
    }

    if (QUICLY_DEBUG) {
        char *payload_hex = quicly_hexdump(payload->base, payload->len, 4);
        fprintf(stderr, "%s: AEAD payload:\n%s", __FUNCTION__, payload_hex);
        free(payload_hex);
    }

    return 0;
}

static int on_ack_ack(quicly_conn_t *conn, const quicly_sent_packet_t *packet, quicly_sent_t *sent, quicly_sentmap_event_t event)
{
    /* TODO log */

    if (event == QUICLY_SENTMAP_EVENT_ACKED) {
        /* find the pn space */
        struct st_quicly_pn_space_t *space;
        switch (packet->ack_epoch) {
        case QUICLY_EPOCH_INITIAL:
            space = &conn->initial->super;
            break;
        case QUICLY_EPOCH_HANDSHAKE:
            space = &conn->handshake->super;
            break;
        case QUICLY_EPOCH_1RTT:
            space = &conn->application->super;
            break;
        default:
            assert(!"FIXME");
            return QUICLY_TRANSPORT_ERROR_INTERNAL;
        }
        /* subtract given ACK range, then make adjustments */
        int ret;
        if ((ret = quicly_ranges_subtract(&space->ack_queue, sent->data.ack.range.start, sent->data.ack.range.end)) != 0)
            return ret;
        if (space->ack_queue.num_ranges == 0) {
            space->largest_pn_received_at = INT64_MAX;
            space->unacked_count = 0;
        } else if (space->ack_queue.num_ranges > QUICLY_MAX_ACK_BLOCKS) {
            quicly_ranges_drop_by_range_indices(&space->ack_queue, space->ack_queue.num_ranges - QUICLY_MAX_ACK_BLOCKS,
                                                space->ack_queue.num_ranges);
        }
    }

    return 0;
}

static int on_ack_stream(quicly_conn_t *conn, const quicly_sent_packet_t *packet, quicly_sent_t *sent, quicly_sentmap_event_t event)
{
    quicly_stream_t *stream;
    int ret;

    if (event == QUICLY_SENTMAP_EVENT_EXPIRED)
        return 0;

    if (event == QUICLY_SENTMAP_EVENT_ACKED) {
        QUICLY_PROBE(STREAM_ACKED, conn, probe_now(), sent->data.stream.stream_id, sent->data.stream.args.start,
                     sent->data.stream.args.end - sent->data.stream.args.start);
    } else {
        QUICLY_PROBE(STREAM_LOST, conn, probe_now(), sent->data.stream.stream_id, sent->data.stream.args.start,
                     sent->data.stream.args.end - sent->data.stream.args.start);
    }

    /* TODO cache pointer to stream (using a generation counter?) */
    if ((stream = quicly_get_stream(conn, sent->data.stream.stream_id)) == NULL)
        return 0;

    if (event == QUICLY_SENTMAP_EVENT_ACKED) {
        size_t bytes_to_shift;
        if ((ret = quicly_sendstate_acked(&stream->sendstate, &sent->data.stream.args, packet->bytes_in_flight != 0,
                                          &bytes_to_shift)) != 0)
            return ret;
        if (bytes_to_shift != 0)
            stream->callbacks->on_send_shift(stream, bytes_to_shift);
        if (stream_is_destroyable(stream)) {
            destroy_stream(stream, 0);
        } else if (stream->_send_aux.reset_stream.sender_state == QUICLY_SENDER_STATE_NONE) {
            resched_stream_data(stream);
        }
    } else {
        /* FIXME handle rto error */
        if ((ret = quicly_sendstate_lost(&stream->sendstate, &sent->data.stream.args)) != 0)
            return ret;
        if (stream->_send_aux.reset_stream.sender_state == QUICLY_SENDER_STATE_NONE)
            resched_stream_data(stream);
    }

    return 0;
}

static int on_ack_max_stream_data(quicly_conn_t *conn, const quicly_sent_packet_t *packet, quicly_sent_t *sent,
                                  quicly_sentmap_event_t event)
{
    quicly_stream_t *stream;

    if (event == QUICLY_SENTMAP_EVENT_EXPIRED)
        return 0;

    /* TODO cache pointer to stream (using a generation counter?) */
    if ((stream = quicly_get_stream(conn, sent->data.stream.stream_id)) != NULL) {
        switch (event) {
        case QUICLY_SENTMAP_EVENT_ACKED:
            quicly_maxsender_acked(&stream->_send_aux.max_stream_data_sender, &sent->data.max_stream_data.args);
            break;
        case QUICLY_SENTMAP_EVENT_LOST:
            quicly_maxsender_lost(&stream->_send_aux.max_stream_data_sender, &sent->data.max_stream_data.args);
            if (should_send_max_stream_data(stream))
                sched_stream_control(stream);
            break;
        default:
            break;
        }
    }

    return 0;
}

static int on_ack_max_data(quicly_conn_t *conn, const quicly_sent_packet_t *packet, quicly_sent_t *sent,
                           quicly_sentmap_event_t event)
{
    switch (event) {
    case QUICLY_SENTMAP_EVENT_ACKED:
        quicly_maxsender_acked(&conn->ingress.max_data.sender, &sent->data.max_data.args);
        break;
    case QUICLY_SENTMAP_EVENT_LOST:
        quicly_maxsender_lost(&conn->ingress.max_data.sender, &sent->data.max_data.args);
        break;
    default:
        break;
    }

    return 0;
}

static int on_ack_max_streams(quicly_conn_t *conn, const quicly_sent_packet_t *packet, quicly_sent_t *sent,
                              quicly_sentmap_event_t event)
{
    quicly_maxsender_t *maxsender = sent->data.max_streams.uni ? conn->ingress.max_streams.uni : conn->ingress.max_streams.bidi;
    assert(maxsender != NULL); /* we would only receive an ACK if we have sent the frame */

    switch (event) {
    case QUICLY_SENTMAP_EVENT_ACKED:
        quicly_maxsender_acked(maxsender, &sent->data.max_streams.args);
        break;
    case QUICLY_SENTMAP_EVENT_LOST:
        quicly_maxsender_lost(maxsender, &sent->data.max_streams.args);
        break;
    default:
        break;
    }

    return 0;
}

static void on_ack_stream_state_sender(quicly_sender_state_t *sender_state, int acked)
{
    *sender_state = acked ? QUICLY_SENDER_STATE_ACKED : QUICLY_SENDER_STATE_SEND;
}

static int on_ack_reset_stream(quicly_conn_t *conn, const quicly_sent_packet_t *packet, quicly_sent_t *sent,
                               quicly_sentmap_event_t event)
{
    if (event != QUICLY_SENTMAP_EVENT_EXPIRED) {
        quicly_stream_t *stream;
        if ((stream = quicly_get_stream(conn, sent->data.stream_state_sender.stream_id)) != NULL) {
            on_ack_stream_state_sender(&stream->_send_aux.reset_stream.sender_state, event == QUICLY_SENTMAP_EVENT_ACKED);
            if (stream_is_destroyable(stream))
                destroy_stream(stream, 0);
        }
    }

    return 0;
}

static int on_ack_stop_sending(quicly_conn_t *conn, const quicly_sent_packet_t *packet, quicly_sent_t *sent,
                               quicly_sentmap_event_t event)
{
    if (event != QUICLY_SENTMAP_EVENT_EXPIRED) {
        quicly_stream_t *stream;
        if ((stream = quicly_get_stream(conn, sent->data.stream_state_sender.stream_id)) != NULL) {
            on_ack_stream_state_sender(&stream->_send_aux.stop_sending.sender_state, event == QUICLY_SENTMAP_EVENT_ACKED);
            if (stream->_send_aux.stop_sending.sender_state != QUICLY_SENDER_STATE_ACKED)
                sched_stream_control(stream);
        }
    }

    return 0;
}

static int on_ack_streams_blocked(quicly_conn_t *conn, const quicly_sent_packet_t *packet, quicly_sent_t *sent,
                                  quicly_sentmap_event_t event)
{
    struct st_quicly_max_streams_t *m =
        sent->data.streams_blocked.uni ? &conn->egress.max_streams.uni : &conn->egress.max_streams.bidi;

    switch (event) {
    case QUICLY_SENTMAP_EVENT_ACKED:
        quicly_maxsender_acked(&m->blocked_sender, &sent->data.streams_blocked.args);
        break;
    case QUICLY_SENTMAP_EVENT_LOST:
        quicly_maxsender_lost(&m->blocked_sender, &sent->data.streams_blocked.args);
        break;
    default:
        break;
    }

    return 0;
}

static int on_ack_handshake_done(quicly_conn_t *conn, const quicly_sent_packet_t *packet, quicly_sent_t *sent,
                                 quicly_sentmap_event_t event)
{
    /* When HANDSHAKE_DONE is deemed lost, schedule retransmission. */
    if (event == QUICLY_SENTMAP_EVENT_LOST)
        conn->egress.pending_flows |= QUICLY_PENDING_FLOW_HANDSHAKE_DONE_BIT;
    return 0;
}

static int on_ack_new_token(quicly_conn_t *conn, const quicly_sent_packet_t *packet, quicly_sent_t *sent,
                            quicly_sentmap_event_t event)
{
    if (sent->data.new_token.is_inflight) {
        --conn->egress.new_token.num_inflight;
        sent->data.new_token.is_inflight = 0;
    }
    switch (event) {
    case QUICLY_SENTMAP_EVENT_ACKED:
        QUICLY_PROBE(NEW_TOKEN_ACKED, conn, probe_now(), sent->data.new_token.generation);
        if (conn->egress.new_token.max_acked < sent->data.new_token.generation)
            conn->egress.new_token.max_acked = sent->data.new_token.generation;
        break;
    default:
        break;
    }

    if (conn->egress.new_token.num_inflight == 0 && conn->egress.new_token.max_acked < conn->egress.new_token.generation)
        conn->egress.pending_flows |= QUICLY_PENDING_FLOW_NEW_TOKEN_BIT;

    return 0;
}

static int on_ack_new_connection_id(quicly_conn_t *conn, const quicly_sent_packet_t *packet, quicly_sent_t *sent,
                                    quicly_sentmap_event_t event)
{
    struct st_quicly_pending_new_cid_t *new_cid = sent->data.new_connection_id.new_cid;

    if (event == QUICLY_SENTMAP_EVENT_EXPIRED)
        return 0;

    if (event == QUICLY_SENTMAP_EVENT_ACKED) {
        new_cid->state = QUICLY_PENDING_NEW_CID_STATE_VACANT;
    } else if (event == QUICLY_SENTMAP_EVENT_LOST) {
        new_cid->state = QUICLY_PENDING_NEW_CID_STATE_READY_TO_SEND;
        assert(conn->egress.new_cid.n_pending < conn->egress.new_cid.capacity);
        conn->egress.new_cid.n_pending++;
    }

    return 0;
}

static int on_ack_retire_connection_id(quicly_conn_t *conn, const quicly_sent_packet_t *packet, quicly_sent_t *sent,
                                       quicly_sentmap_event_t event)
{
    uint64_t sequence = sent->data.retire_connection_id.sequence;

    if (event == QUICLY_SENTMAP_EVENT_EXPIRED)
        return 0;

    if (event == QUICLY_SENTMAP_EVENT_LOST) {
        /* reschedule transmission */
        schedule_retire_connection_id(conn, sequence);
    }

    return 0;
}

static ssize_t round_send_window(ssize_t window)
{
    if (window < MIN_SEND_WINDOW * 2) {
        if (window < MIN_SEND_WINDOW) {
            return 0;
        } else {
            return MIN_SEND_WINDOW * 2;
        }
    }
    return window;
}

/* Helper function to compute send window based on:
 * * state of peer validation,
 * * current cwnd,
 * * minimum send requirements in |min_bytes_to_send|, and
 * * if sending is to be restricted to the minimum, indicated in |restrict_sending|
 */
static size_t calc_send_window(quicly_conn_t *conn, size_t min_bytes_to_send, int restrict_sending)
{
    /* If address is unvalidated, limit sending to 3x bytes received */
    if (!conn->super.peer.address_validation.validated) {
        uint64_t total = conn->super.stats.num_bytes.received * 3;
        if (conn->super.stats.num_bytes.sent + MIN_SEND_WINDOW <= total)
            return total - conn->super.stats.num_bytes.sent;
        return 0;
    }

    /* Validated address. Ensure there's enough window to send minimum number of packets */
    uint64_t window = 0;
    if (!restrict_sending && conn->egress.cc.cwnd > conn->egress.sentmap.bytes_in_flight + min_bytes_to_send)
        window = conn->egress.cc.cwnd - conn->egress.sentmap.bytes_in_flight;
    if (window < MIN_SEND_WINDOW)
        window = 0;
    if (window < min_bytes_to_send)
        window = min_bytes_to_send;
    return window;
}

int64_t quicly_get_first_timeout(quicly_conn_t *conn)
{
    if (conn->super.state >= QUICLY_STATE_CLOSING)
        return conn->egress.send_ack_at;

    if (calc_send_window(conn, 0, 0) > 0) {
        if (conn->egress.pending_flows != 0)
            return 0;
        if (quicly_linklist_is_linked(&conn->egress.pending_streams.control))
            return 0;
        if (scheduler_can_send(conn))
            return 0;
        if (conn->egress.new_cid.n_pending > 0)
            return 0;
        if (conn->egress.retire_cid.n_pending > 0)
            return 0;
    } else if (!conn->super.peer.address_validation.validated) {
        return conn->idle_timeout.at;
    }

    int64_t at = conn->egress.loss.alarm_at;
    if (conn->egress.send_ack_at < at)
        at = conn->egress.send_ack_at;
    if (conn->idle_timeout.at < at)
        at = conn->idle_timeout.at;

    return at;
}

uint64_t quicly_get_next_expected_packet_number(quicly_conn_t *conn)
{
    if (!conn->application)
        return UINT64_MAX;

    return conn->application->super.next_expected_packet_number;
}

/* data structure that is used during one call through quicly_send()
 */
struct st_quicly_send_context_t {
    /* current encryption context */
    struct {
        struct st_quicly_cipher_context_t *cipher;
        uint8_t first_byte;
    } current;

    /* packet under construction */
    struct {
        quicly_datagram_t *packet;
        struct st_quicly_cipher_context_t *cipher;
        /**
         * points to the first byte of the target QUIC packet. It will not point to packet->octets.base[0] when the datagram
         * contains multiple QUIC packet.
         */
        uint8_t *first_byte_at;
        uint8_t ack_eliciting : 1;
    } target;

    /* output buffer into which list of datagrams is written */
    quicly_datagram_t **packets;
    /* max number of datagrams that can be stored in |packets| */
    size_t max_packets;
    /* number of datagrams currently stored in |packets| */
    size_t num_packets;
    /* the currently available window for sending (in bytes) */
    ssize_t send_window;
    /* location where next frame should be written */
    uint8_t *dst;
    /* end of the payload area, beyond which frames cannot be written */
    uint8_t *dst_end;
    /* address at which payload starts */
    uint8_t *dst_payload_from;
};

static int commit_send_packet(quicly_conn_t *conn, quicly_send_context_t *s, int coalesced)
{
    size_t packet_bytes_in_flight;

    assert(s->target.cipher->aead != NULL);

    assert(s->dst != s->dst_payload_from);

    /* pad so that the pn + payload would be at least 4 bytes */
    while (s->dst - s->dst_payload_from < QUICLY_MAX_PN_SIZE - QUICLY_SEND_PN_SIZE)
        *s->dst++ = QUICLY_FRAME_TYPE_PADDING;

    /* the last packet of first-flight datagrams is padded to become 1280 bytes */
    if (!coalesced && quicly_is_client(conn) &&
        (s->target.packet->data.base[0] & QUICLY_PACKET_TYPE_BITMASK) == QUICLY_PACKET_TYPE_INITIAL) {
        const size_t max_size = QUICLY_MAX_PACKET_SIZE - QUICLY_AEAD_TAG_SIZE;
        assert(quicly_is_client(conn));
        assert(s->dst - s->target.packet->data.base <= max_size);
        memset(s->dst, QUICLY_FRAME_TYPE_PADDING, s->target.packet->data.base + max_size - s->dst);
        s->dst = s->target.packet->data.base + max_size;
    }

    /* encode packet size, packet number, key-phase */
    if (QUICLY_PACKET_IS_LONG_HEADER(*s->target.first_byte_at)) {
        uint16_t length = s->dst - s->dst_payload_from + s->target.cipher->aead->algo->tag_size + QUICLY_SEND_PN_SIZE;
        /* length is always 2 bytes, see _do_prepare_packet */
        length |= 0x4000;
        quicly_encode16(s->dst_payload_from - QUICLY_SEND_PN_SIZE - 2, length);
    } else {
        if (conn->egress.packet_number >= conn->application->cipher.egress.key_update_pn.next) {
            int ret;
            if ((ret = update_1rtt_egress_key(conn)) != 0)
                return ret;
        }
        if ((conn->application->cipher.egress.key_phase & 1) != 0)
            *s->target.first_byte_at |= QUICLY_KEY_PHASE_BIT;
    }
    quicly_encode16(s->dst_payload_from - QUICLY_SEND_PN_SIZE, (uint16_t)conn->egress.packet_number);

    /* AEAD protection */
    s->dst = s->dst_payload_from + ptls_aead_encrypt(s->target.cipher->aead, s->dst_payload_from, s->dst_payload_from,
                                                     s->dst - s->dst_payload_from, conn->egress.packet_number,
                                                     s->target.first_byte_at, s->dst_payload_from - s->target.first_byte_at);
    s->target.packet->data.len = s->dst - s->target.packet->data.base;
    assert(s->target.packet->data.len <= conn->super.ctx->max_packet_size);

    conn->super.ctx->crypto_engine->finalize_send_packet(
        conn->super.ctx->crypto_engine, conn, s->target.cipher->header_protection, s->target.cipher->aead, s->target.packet,
        s->target.first_byte_at - s->target.packet->data.base, s->dst_payload_from - s->target.packet->data.base, coalesced);

    /* update CC, commit sentmap */
    if (s->target.ack_eliciting) {
        packet_bytes_in_flight = s->dst - s->target.first_byte_at;
        s->send_window -= packet_bytes_in_flight;
    } else {
        packet_bytes_in_flight = 0;
    }
    if (quicly_sentmap_is_open(&conn->egress.sentmap))
        quicly_sentmap_commit(&conn->egress.sentmap, (uint16_t)packet_bytes_in_flight);

    QUICLY_PROBE(PACKET_COMMIT, conn, probe_now(), conn->egress.packet_number, s->dst - s->target.first_byte_at,
                 !s->target.ack_eliciting);
    QUICLY_PROBE(QUICTRACE_SENT, conn, probe_now(), conn->egress.packet_number, s->dst - s->target.first_byte_at,
                 get_epoch(*s->target.first_byte_at));

    ++conn->egress.packet_number;
    ++conn->super.stats.num_packets.sent;

    if (!coalesced) {
        conn->super.stats.num_bytes.sent += s->target.packet->data.len;
        s->packets[s->num_packets++] = s->target.packet;
        s->target.packet = NULL;
        s->target.cipher = NULL;
        s->target.first_byte_at = NULL;
    }

    /* insert PN gap if necessary, registering the PN to the ack queue so that we'd close the connection in the event of receiving
     * an ACK for that gap. */
    if (conn->egress.packet_number >= conn->egress.next_pn_to_skip && !QUICLY_PACKET_IS_LONG_HEADER(s->current.first_byte) &&
        conn->super.state < QUICLY_STATE_CLOSING) {
        int ret;
        if ((ret = quicly_sentmap_prepare(&conn->egress.sentmap, conn->egress.packet_number, now, QUICLY_EPOCH_1RTT)) != 0)
            return ret;
        if (quicly_sentmap_allocate(&conn->egress.sentmap, on_invalid_ack) == NULL)
            return PTLS_ERROR_NO_MEMORY;
        quicly_sentmap_commit(&conn->egress.sentmap, 0);
        ++conn->egress.packet_number;
        conn->egress.next_pn_to_skip = calc_next_pn_to_skip(conn->super.ctx->tls, conn->egress.packet_number);
    }

    return 0;
}

static inline uint8_t *emit_cid(uint8_t *dst, const quicly_cid_t *cid)
{
    if (cid->len != 0) {
        memcpy(dst, cid->cid, cid->len);
        dst += cid->len;
    }
    return dst;
}

static int _do_allocate_frame(quicly_conn_t *conn, quicly_send_context_t *s, size_t min_space, int ack_eliciting)
{
    int coalescible, ret;

    assert((s->current.first_byte & QUICLY_QUIC_BIT) != 0);

    /* allocate and setup the new packet if necessary */
    if (s->dst_end - s->dst < min_space || s->target.first_byte_at == NULL) {
        coalescible = 0;
    } else if (((*s->target.first_byte_at ^ s->current.first_byte) & QUICLY_PACKET_TYPE_BITMASK) != 0) {
        coalescible = QUICLY_PACKET_IS_LONG_HEADER(*s->target.first_byte_at);
    } else if (s->dst_end - s->dst < min_space) {
        coalescible = 0;
    } else {
        /* use the existing packet */
        goto TargetReady;
    }

    /* commit at the same time determining if we will coalesce the packets */
    if (s->target.packet != NULL) {
        if (coalescible) {
            size_t overhead =
                1 /* type */ + conn->super.peer.cid.len + QUICLY_SEND_PN_SIZE + s->current.cipher->aead->algo->tag_size;
            if (QUICLY_PACKET_IS_LONG_HEADER(s->current.first_byte))
                overhead += 4 /* version */ + 1 /* cidl */ + conn->super.peer.cid.len + conn->super.host.src_cid.len +
                            (s->current.first_byte == QUICLY_PACKET_TYPE_INITIAL) /* token_length == 0 */ + 2 /* length */;
            size_t packet_min_space = QUICLY_MAX_PN_SIZE - QUICLY_SEND_PN_SIZE;
            if (packet_min_space < min_space)
                packet_min_space = min_space;
            if (overhead + packet_min_space > s->dst_end - s->dst)
                coalescible = 0;
        }
        /* close out packet under construction */
        if ((ret = commit_send_packet(conn, s, coalescible)) != 0)
            return ret;
    } else {
        coalescible = 0;
    }

    /* allocate packet */
    if (coalescible) {
        s->dst_end += s->target.cipher->aead->algo->tag_size; /* restore the AEAD tag size (tag size can differ bet. epochs) */
        s->target.cipher = s->current.cipher;
    } else {
        if (s->num_packets >= s->max_packets)
            return QUICLY_ERROR_SENDBUF_FULL;
        s->send_window = round_send_window(s->send_window);
        if (ack_eliciting && s->send_window < (ssize_t)min_space)
            return QUICLY_ERROR_SENDBUF_FULL;
        if ((s->target.packet = conn->super.ctx->packet_allocator->alloc_packet(conn->super.ctx->packet_allocator,
                                                                                conn->super.ctx->max_packet_size)) == NULL)
            return PTLS_ERROR_NO_MEMORY;
        s->target.packet->dest = conn->super.peer.address;
        s->target.packet->src = conn->super.host.address;
        s->target.cipher = s->current.cipher;
        s->dst = s->target.packet->data.base;
        s->dst_end = s->target.packet->data.base + conn->super.ctx->max_packet_size;
    }
    s->target.ack_eliciting = 0;

    QUICLY_PROBE(PACKET_PREPARE, conn, probe_now(), s->current.first_byte,
                 QUICLY_PROBE_HEXDUMP(conn->super.peer.cid.cid, conn->super.peer.cid.len));

    /* emit header */
    s->target.first_byte_at = s->dst;
    *s->dst++ = s->current.first_byte | 0x1 /* pnlen == 2 */;
    if (QUICLY_PACKET_IS_LONG_HEADER(s->current.first_byte)) {
        s->dst = quicly_encode32(s->dst, conn->super.version);
        *s->dst++ = conn->super.peer.cid.len;
        s->dst = emit_cid(s->dst, &conn->super.peer.cid);
        *s->dst++ = conn->super.host.src_cid.len;
        s->dst = emit_cid(s->dst, &conn->super.host.src_cid);
        /* token */
        if (s->current.first_byte == QUICLY_PACKET_TYPE_INITIAL) {
            s->dst = quicly_encodev(s->dst, conn->token.len);
            assert(s->dst_end - s->dst > conn->token.len);
            memcpy(s->dst, conn->token.base, conn->token.len);
            s->dst += conn->token.len;
        }
        /* payload length is filled laterwards (see commit_send_packet) */
        *s->dst++ = 0;
        *s->dst++ = 0;
    } else {
        s->dst = emit_cid(s->dst, &conn->super.peer.cid);
    }
    s->dst += QUICLY_SEND_PN_SIZE; /* space for PN bits, filled in at commit time */
    s->dst_payload_from = s->dst;
    assert(s->target.cipher->aead != NULL);
    s->dst_end -= s->target.cipher->aead->algo->tag_size;
    assert(s->dst_end - s->dst >= QUICLY_MAX_PN_SIZE - QUICLY_SEND_PN_SIZE);

    /* register to sentmap */
    if (conn->super.state < QUICLY_STATE_CLOSING) {
        uint8_t ack_epoch = get_epoch(s->current.first_byte);
        if (ack_epoch == QUICLY_EPOCH_0RTT)
            ack_epoch = QUICLY_EPOCH_1RTT;
        if ((ret = quicly_sentmap_prepare(&conn->egress.sentmap, conn->egress.packet_number, now, ack_epoch)) != 0)
            return ret;
    }

TargetReady:
    if (ack_eliciting) {
        s->target.ack_eliciting = 1;
        conn->egress.last_retransmittable_sent_at = now;
    }
    return 0;
}

static int allocate_frame(quicly_conn_t *conn, quicly_send_context_t *s, size_t min_space)
{
    return _do_allocate_frame(conn, s, min_space, 0);
}

static int allocate_ack_eliciting_frame(quicly_conn_t *conn, quicly_send_context_t *s, size_t min_space, quicly_sent_t **sent,
                                        quicly_sent_acked_cb acked)
{
    int ret;

    if ((ret = _do_allocate_frame(conn, s, min_space, 1)) != 0)
        return ret;
    if ((*sent = quicly_sentmap_allocate(&conn->egress.sentmap, acked)) == NULL)
        return PTLS_ERROR_NO_MEMORY;

    /* TODO return the remaining window that the sender can use */
    return ret;
}

static int send_ack(quicly_conn_t *conn, struct st_quicly_pn_space_t *space, quicly_send_context_t *s)
{
    uint64_t ack_delay;
    int ret;

    if (space->ack_queue.num_ranges == 0)
        return 0;

    /* calc ack_delay */
    if (space->largest_pn_received_at < now) {
        /* We underreport ack_delay up to 1 milliseconds assuming that QUICLY_LOCAL_ACK_DELAY_EXPONENT is 10. It's considered a
         * non-issue because our time measurement is at millisecond granurality anyways. */
        ack_delay = ((now - space->largest_pn_received_at) * 1000) >> QUICLY_LOCAL_ACK_DELAY_EXPONENT;
    } else {
        ack_delay = 0;
    }

Emit: /* emit an ACK frame */
    if ((ret = allocate_frame(conn, s, QUICLY_ACK_FRAME_CAPACITY)) != 0)
        return ret;
    uint8_t *dst = s->dst;
    dst = quicly_encode_ack_frame(dst, s->dst_end, &space->ack_queue, ack_delay);

    /* when there's no space, retry with a new MTU-sized packet */
    if (dst == NULL) {
        /* [rare case] A coalesced packet might not have enough space to hold only an ACK. If so, pad it, as that's easier than
         * rolling back. */
        if (s->dst == s->dst_payload_from) {
            assert(s->target.first_byte_at != s->target.packet->data.base);
            *s->dst++ = QUICLY_FRAME_TYPE_PADDING;
        }
        if ((ret = commit_send_packet(conn, s, 0)) != 0)
            return ret;
        goto Emit;
    }

    /* when there are no less than QUICLY_NUM_ACK_BLOCKS_TO_INDUCE_ACKACK (8) gaps, bundle PING once every 4 packets being sent */
    if (space->ack_queue.num_ranges >= QUICLY_NUM_ACK_BLOCKS_TO_INDUCE_ACKACK && conn->egress.packet_number % 4 == 0 &&
        dst < s->dst_end)
        *dst++ = QUICLY_FRAME_TYPE_PING;

    s->dst = dst;

    { /* save what's inflight */
        size_t i;
        for (i = 0; i != space->ack_queue.num_ranges; ++i) {
            quicly_sent_t *sent;
            if ((sent = quicly_sentmap_allocate(&conn->egress.sentmap, on_ack_ack)) == NULL)
                return PTLS_ERROR_NO_MEMORY;
            sent->data.ack.range = space->ack_queue.ranges[i];
        }
    }

    space->unacked_count = 0;

    return ret;
}

static int prepare_stream_state_sender(quicly_stream_t *stream, quicly_sender_state_t *sender, quicly_send_context_t *s,
                                       size_t min_space, quicly_sent_acked_cb ack_cb)
{
    quicly_sent_t *sent;
    int ret;

    if ((ret = allocate_ack_eliciting_frame(stream->conn, s, min_space, &sent, ack_cb)) != 0)
        return ret;
    sent->data.stream_state_sender.stream_id = stream->stream_id;
    *sender = QUICLY_SENDER_STATE_UNACKED;

    return 0;
}

static int send_stream_control_frames(quicly_stream_t *stream, quicly_send_context_t *s)
{
    int ret;

    /* send STOP_SENDING if necessray */
    if (stream->_send_aux.stop_sending.sender_state == QUICLY_SENDER_STATE_SEND) {
        /* FIXME also send an empty STREAM frame */
        if ((ret = prepare_stream_state_sender(stream, &stream->_send_aux.stop_sending.sender_state, s,
                                               QUICLY_STOP_SENDING_FRAME_CAPACITY, on_ack_stop_sending)) != 0)
            return ret;
        s->dst = quicly_encode_stop_sending_frame(s->dst, stream->stream_id, stream->_send_aux.stop_sending.error_code);
    }

    /* send MAX_STREAM_DATA if necessary */
    if (should_send_max_stream_data(stream)) {
        uint64_t new_value = stream->recvstate.data_off + stream->_recv_aux.window;
        quicly_sent_t *sent;
        /* prepare */
        if ((ret = allocate_ack_eliciting_frame(stream->conn, s, QUICLY_MAX_STREAM_DATA_FRAME_CAPACITY, &sent,
                                                on_ack_max_stream_data)) != 0)
            return ret;
        /* send */
        s->dst = quicly_encode_max_stream_data_frame(s->dst, stream->stream_id, new_value);
        /* register ack */
        sent->data.max_stream_data.stream_id = stream->stream_id;
        quicly_maxsender_record(&stream->_send_aux.max_stream_data_sender, new_value, &sent->data.max_stream_data.args);
        QUICLY_PROBE(MAX_STREAM_DATA_SEND, stream->conn, probe_now(), stream, new_value);
    }

    /* send RESET_STREAM if necessary */
    if (stream->_send_aux.reset_stream.sender_state == QUICLY_SENDER_STATE_SEND) {
        if ((ret = prepare_stream_state_sender(stream, &stream->_send_aux.reset_stream.sender_state, s, QUICLY_RST_FRAME_CAPACITY,
                                               on_ack_reset_stream)) != 0)
            return ret;
        s->dst = quicly_encode_reset_stream_frame(s->dst, stream->stream_id, stream->_send_aux.reset_stream.error_code,
                                                  stream->sendstate.size_inflight);
    }

    return 0;
}

int quicly_is_flow_capped(quicly_conn_t *conn)
{
    return !(conn->egress.max_data.sent < conn->egress.max_data.permitted);
}

int quicly_can_send_stream_data(quicly_conn_t *conn, quicly_send_context_t *s)
{
    return s->num_packets < s->max_packets;
}

int quicly_send_stream(quicly_stream_t *stream, quicly_send_context_t *s)
{
    uint64_t off = stream->sendstate.pending.ranges[0].start, end_off;
    quicly_sent_t *sent;
    uint8_t *frame_type_at;
    size_t capacity, len;
    int ret, wrote_all, is_fin;

    /* write frame type, stream_id and offset, calculate capacity */
    if (stream->stream_id < 0) {
        if ((ret = allocate_ack_eliciting_frame(stream->conn, s,
                                                1 + quicly_encodev_capacity(off) + 2 /* type + len + offset + 1-byte payload */,
                                                &sent, on_ack_stream)) != 0)
            return ret;
        frame_type_at = NULL;
        *s->dst++ = QUICLY_FRAME_TYPE_CRYPTO;
        s->dst = quicly_encodev(s->dst, off);
        capacity = s->dst_end - s->dst;
    } else {
        uint8_t header[18], *hp = header + 1;
        hp = quicly_encodev(hp, stream->stream_id);
        if (off != 0) {
            header[0] = QUICLY_FRAME_TYPE_STREAM_BASE | QUICLY_FRAME_TYPE_STREAM_BIT_OFF;
            hp = quicly_encodev(hp, off);
        } else {
            header[0] = QUICLY_FRAME_TYPE_STREAM_BASE;
        }
        if (!quicly_sendstate_is_open(&stream->sendstate) && off == stream->sendstate.final_size) {
            /* special case for emitting FIN only */
            header[0] |= QUICLY_FRAME_TYPE_STREAM_BIT_FIN;
            if ((ret = allocate_ack_eliciting_frame(stream->conn, s, hp - header, &sent, on_ack_stream)) != 0)
                return ret;
            if (hp - header != s->dst_end - s->dst) {
                header[0] |= QUICLY_FRAME_TYPE_STREAM_BIT_LEN;
                *hp++ = 0; /* empty length */
            }
            memcpy(s->dst, header, hp - header);
            s->dst += hp - header;
            end_off = off;
            wrote_all = 1;
            is_fin = 1;
            goto UpdateState;
        }
        if ((ret = allocate_ack_eliciting_frame(stream->conn, s, hp - header + 1, &sent, on_ack_stream)) != 0)
            return ret;
        frame_type_at = s->dst;
        memcpy(s->dst, header, hp - header);
        s->dst += hp - header;
        capacity = s->dst_end - s->dst;
        /* cap by max_stream_data */
        if (off + capacity > stream->_send_aux.max_stream_data)
            capacity = stream->_send_aux.max_stream_data - off;
        /* cap by max_data */
        if (off + capacity > stream->sendstate.size_inflight) {
            uint64_t new_bytes = off + capacity - stream->sendstate.size_inflight;
            if (new_bytes > stream->conn->egress.max_data.permitted - stream->conn->egress.max_data.sent) {
                size_t max_stream_data =
                    stream->sendstate.size_inflight + stream->conn->egress.max_data.permitted - stream->conn->egress.max_data.sent;
                capacity = max_stream_data - off;
            }
        }
    }
    { /* cap the capacity to the current range */
        uint64_t range_capacity = stream->sendstate.pending.ranges[0].end - off;
        if (!quicly_sendstate_is_open(&stream->sendstate) && off + range_capacity > stream->sendstate.final_size) {
            assert(range_capacity > 1); /* see the special case above */
            range_capacity -= 1;
        }
        if (capacity > range_capacity)
            capacity = range_capacity;
    }

    /* write payload */
    assert(capacity != 0);
    len = capacity;
    stream->callbacks->on_send_emit(stream, (size_t)(off - stream->sendstate.acked.ranges[0].end), s->dst, &len, &wrote_all);
    if (stream->conn->super.state >= QUICLY_STATE_CLOSING) {
        return QUICLY_ERROR_IS_CLOSING;
    } else if (stream->_send_aux.reset_stream.sender_state != QUICLY_SENDER_STATE_NONE) {
        return 0;
    }
    assert(len <= capacity);
    assert(len != 0);

    /* update s->dst, insert length if necessary */
    if (frame_type_at == NULL || len < s->dst_end - s->dst) {
        if (frame_type_at != NULL)
            *frame_type_at |= QUICLY_FRAME_TYPE_STREAM_BIT_LEN;
        size_t len_of_len = quicly_encodev_capacity(len);
        if (len_of_len + len > s->dst_end - s->dst) {
            len = s->dst_end - s->dst - len_of_len;
            wrote_all = 0;
        }
        memmove(s->dst + len_of_len, s->dst, len);
        s->dst = quicly_encodev(s->dst, len);
    }
    s->dst += len;
    end_off = off + len;

    /* determine if the frame incorporates FIN */
    if (!quicly_sendstate_is_open(&stream->sendstate) && end_off == stream->sendstate.final_size) {
        assert(end_off + 1 == stream->sendstate.pending.ranges[stream->sendstate.pending.num_ranges - 1].end);
        assert(frame_type_at != NULL);
        is_fin = 1;
        *frame_type_at |= QUICLY_FRAME_TYPE_STREAM_BIT_FIN;
    } else {
        is_fin = 0;
    }

UpdateState:
    QUICLY_PROBE(STREAM_SEND, stream->conn, probe_now(), stream, off, end_off - off, is_fin);
    QUICLY_PROBE(QUICTRACE_SEND_STREAM, stream->conn, probe_now(), stream, off, end_off - off, is_fin);
    /* update sendstate (and also MAX_DATA counter) */
    if (stream->sendstate.size_inflight < end_off) {
        if (stream->stream_id >= 0)
            stream->conn->egress.max_data.sent += end_off - stream->sendstate.size_inflight;
        stream->sendstate.size_inflight = end_off;
    }
    if ((ret = quicly_ranges_subtract(&stream->sendstate.pending, off, end_off + is_fin)) != 0)
        return ret;
    if (wrote_all) {
        if ((ret = quicly_ranges_subtract(&stream->sendstate.pending, stream->sendstate.size_inflight, UINT64_MAX)) != 0)
            return ret;
    }

    /* setup sentmap */
    sent->data.stream.stream_id = stream->stream_id;
    sent->data.stream.args.start = off;
    sent->data.stream.args.end = end_off + is_fin;

    return 0;
}

/**
 * Returns the timeout for sentmap entries. This timeout is also used as the duration of CLOSING / DRAINING state, and therefore be
 * longer than 3PTO. At the moment, the value is 4PTO.
 */
static int64_t get_sentmap_expiration_time(quicly_conn_t *conn)
{
    return quicly_rtt_get_pto(&conn->egress.loss.rtt, conn->super.peer.transport_params.max_ack_delay,
                              conn->egress.loss.conf->min_pto) *
           4;
}

static void init_acks_iter(quicly_conn_t *conn, quicly_sentmap_iter_t *iter)
{
    /* TODO find a better threshold */
    int64_t retire_before = now - get_sentmap_expiration_time(conn);
    const quicly_sent_packet_t *sent;

    quicly_sentmap_init_iter(&conn->egress.sentmap, iter);

    while ((sent = quicly_sentmap_get(iter))->sent_at <= retire_before && sent->bytes_in_flight == 0)
        quicly_sentmap_update(&conn->egress.sentmap, iter, QUICLY_SENTMAP_EVENT_EXPIRED, conn);
}

int discard_sentmap_by_epoch(quicly_conn_t *conn, unsigned ack_epochs)
{
    quicly_sentmap_iter_t iter;
    const quicly_sent_packet_t *sent;
    int ret = 0;

    init_acks_iter(conn, &iter);

    while ((sent = quicly_sentmap_get(&iter))->packet_number != UINT64_MAX) {
        if ((ack_epochs & (1u << sent->ack_epoch)) != 0) {
            if ((ret = quicly_sentmap_update(&conn->egress.sentmap, &iter, QUICLY_SENTMAP_EVENT_EXPIRED, conn)) != 0)
                return ret;
        } else {
            quicly_sentmap_skip(&iter);
        }
    }

    return ret;
}

/**
 * Determine frames to be retransmitted on crypto timeout or PTO.
 */
static int mark_packets_as_lost(quicly_conn_t *conn, size_t count)
{
    quicly_sentmap_iter_t iter;
    int ret;

    assert(count != 0);

    init_acks_iter(conn, &iter);

    while (quicly_sentmap_get(&iter)->packet_number < conn->egress.max_lost_pn)
        quicly_sentmap_skip(&iter);

    do {
        const quicly_sent_packet_t *sent = quicly_sentmap_get(&iter);
        uint64_t pn;
        if ((pn = sent->packet_number) == UINT64_MAX) {
            assert(conn->egress.sentmap.bytes_in_flight == 0);
            break;
        }
        if (sent->bytes_in_flight != 0)
            --count;
        if ((ret = quicly_sentmap_update(&conn->egress.sentmap, &iter, QUICLY_SENTMAP_EVENT_LOST, conn)) != 0)
            return ret;
        conn->egress.max_lost_pn = pn + 1;
    } while (count != 0);

    return 0;
}

/* this function ensures that the value returned in loss_time is when the next
 * application timer should be set for loss detection. if no timer is required,
 * loss_time is set to INT64_MAX.
 */
static int do_detect_loss(quicly_loss_t *ld, uint64_t largest_acked, uint32_t delay_until_lost, int64_t *loss_time)
{
    quicly_conn_t *conn = (void *)((char *)ld - offsetof(quicly_conn_t, egress.loss));
    quicly_sentmap_iter_t iter;
    const quicly_sent_packet_t *sent;
    uint64_t largest_newly_lost_pn = UINT64_MAX;
    int ret;

    *loss_time = INT64_MAX;

    init_acks_iter(conn, &iter);

    /* Mark packets as lost if they are smaller than the largest_acked and outside either time-threshold or packet-threshold
     * windows.
     */
    while ((sent = quicly_sentmap_get(&iter))->packet_number < largest_acked &&
           (sent->sent_at <= now - delay_until_lost || /* time threshold */
            (largest_acked >= QUICLY_LOSS_DEFAULT_PACKET_THRESHOLD &&
             sent->packet_number <= largest_acked - QUICLY_LOSS_DEFAULT_PACKET_THRESHOLD))) { /* packet threshold */
        if (sent->bytes_in_flight != 0 && conn->egress.max_lost_pn <= sent->packet_number) {
            if (sent->packet_number != largest_newly_lost_pn) {
                ++conn->super.stats.num_packets.lost;
                largest_newly_lost_pn = sent->packet_number;
                quicly_cc_on_lost(&conn->egress.cc, sent->bytes_in_flight, sent->packet_number, conn->egress.packet_number);
                QUICLY_PROBE(PACKET_LOST, conn, probe_now(), largest_newly_lost_pn);
                QUICLY_PROBE(QUICTRACE_LOST, conn, probe_now(), largest_newly_lost_pn);
            }
            if ((ret = quicly_sentmap_update(&conn->egress.sentmap, &iter, QUICLY_SENTMAP_EVENT_LOST, conn)) != 0)
                return ret;
        } else {
            quicly_sentmap_skip(&iter);
        }
    }
    if (largest_newly_lost_pn != UINT64_MAX) {
        conn->egress.max_lost_pn = largest_newly_lost_pn + 1;
        QUICLY_PROBE(CC_CONGESTION, conn, probe_now(), conn->egress.max_lost_pn, conn->egress.sentmap.bytes_in_flight,
                     conn->egress.cc.cwnd);
        QUICLY_PROBE(QUICTRACE_CC_LOST, conn, probe_now(), &conn->egress.loss.rtt, conn->egress.cc.cwnd,
                     conn->egress.sentmap.bytes_in_flight);
    }

    /* schedule time-threshold alarm if there is a packet outstanding that is smaller than largest_acked */
    while (sent->packet_number < largest_acked && sent->sent_at != INT64_MAX) {
        if (sent->bytes_in_flight != 0) {
            *loss_time = sent->sent_at + delay_until_lost;
            break;
        }
        quicly_sentmap_skip(&iter);
        sent = quicly_sentmap_get(&iter);
    }

    return 0;
}

static int send_max_streams(quicly_conn_t *conn, int uni, quicly_send_context_t *s)
{
    if (!should_send_max_streams(conn, uni))
        return 0;

    quicly_maxsender_t *maxsender = uni ? conn->ingress.max_streams.uni : conn->ingress.max_streams.bidi;
    struct st_quicly_conn_streamgroup_state_t *group = uni ? &conn->super.peer.uni : &conn->super.peer.bidi;
    int ret;

    uint64_t new_count =
        group->next_stream_id / 4 +
        (uni ? conn->super.ctx->transport_params.max_streams_uni : conn->super.ctx->transport_params.max_streams_bidi) -
        group->num_streams;

    quicly_sent_t *sent;
    if ((ret = allocate_ack_eliciting_frame(conn, s, QUICLY_MAX_STREAMS_FRAME_CAPACITY, &sent, on_ack_max_streams)) != 0)
        return ret;
    s->dst = quicly_encode_max_streams_frame(s->dst, uni, new_count);
    sent->data.max_streams.uni = uni;
    quicly_maxsender_record(maxsender, new_count, &sent->data.max_streams.args);

    QUICLY_PROBE(MAX_STREAMS_SEND, conn, probe_now(), new_count, uni);

    return 0;
}

static int send_streams_blocked(quicly_conn_t *conn, int uni, quicly_send_context_t *s)
{
    quicly_linklist_t *blocked_list = uni ? &conn->egress.pending_streams.blocked.uni : &conn->egress.pending_streams.blocked.bidi;
    int ret;

    if (!quicly_linklist_is_linked(blocked_list))
        return 0;

    struct st_quicly_max_streams_t *max_streams = uni ? &conn->egress.max_streams.uni : &conn->egress.max_streams.bidi;
    quicly_stream_t *oldest_blocked_stream =
        (void *)((char *)blocked_list->next - offsetof(quicly_stream_t, _send_aux.pending_link.control));
    assert(max_streams->count == oldest_blocked_stream->stream_id / 4);

    if (!quicly_maxsender_should_send_blocked(&max_streams->blocked_sender, max_streams->count))
        return 0;

    quicly_sent_t *sent;
    if ((ret = allocate_ack_eliciting_frame(conn, s, QUICLY_STREAMS_BLOCKED_FRAME_CAPACITY, &sent, on_ack_streams_blocked)) != 0)
        return ret;
    s->dst = quicly_encode_streams_blocked_frame(s->dst, uni, max_streams->count);
    sent->data.streams_blocked.uni = uni;
    quicly_maxsender_record(&max_streams->blocked_sender, max_streams->count, &sent->data.streams_blocked.args);

    QUICLY_PROBE(STREAMS_BLOCKED_SEND, conn, probe_now(), max_streams->count, uni);

    return 0;
}

static void open_blocked_streams(quicly_conn_t *conn, int uni)
{
    uint64_t count;
    quicly_linklist_t *anchor;

    if (uni) {
        count = conn->egress.max_streams.uni.count;
        anchor = &conn->egress.pending_streams.blocked.uni;
    } else {
        count = conn->egress.max_streams.bidi.count;
        anchor = &conn->egress.pending_streams.blocked.bidi;
    }

    while (quicly_linklist_is_linked(anchor)) {
        quicly_stream_t *stream = (void *)((char *)anchor->next - offsetof(quicly_stream_t, _send_aux.pending_link.control));
        if (stream->stream_id / 4 >= count)
            break;
        assert(stream->streams_blocked);
        quicly_linklist_unlink(&stream->_send_aux.pending_link.control);
        stream->streams_blocked = 0;
        stream->_send_aux.max_stream_data = quicly_stream_is_unidirectional(stream->stream_id)
                                                ? conn->super.peer.transport_params.max_stream_data.uni
                                                : conn->super.peer.transport_params.max_stream_data.bidi_remote;
        /* TODO retain separate flags for stream states so that we do not always need to sched for both control and data */
        sched_stream_control(stream);
        resched_stream_data(stream);
    }
}

static int send_handshake_done(quicly_conn_t *conn, quicly_send_context_t *s)
{
    quicly_sent_t *sent;
    int ret;

    if ((ret = allocate_ack_eliciting_frame(conn, s, 1, &sent, on_ack_handshake_done)) != 0)
        goto Exit;
    *s->dst++ = QUICLY_FRAME_TYPE_HANDSHAKE_DONE;
    conn->egress.pending_flows &= ~QUICLY_PENDING_FLOW_HANDSHAKE_DONE_BIT;
    QUICLY_PROBE(HANDSHAKE_DONE_SEND, conn, probe_now());

    ret = 0;
Exit:
    return ret;
}

static int send_resumption_token(quicly_conn_t *conn, quicly_send_context_t *s)
{
    quicly_address_token_plaintext_t token;
    ptls_buffer_t tokenbuf;
    uint8_t tokenbuf_small[128];
    quicly_sent_t *sent;
    int ret;

    ptls_buffer_init(&tokenbuf, tokenbuf_small, sizeof(tokenbuf_small));

    /* build token */
    token =
        (quicly_address_token_plaintext_t){QUICLY_ADDRESS_TOKEN_TYPE_RESUMPTION, conn->super.ctx->now->cb(conn->super.ctx->now)};
    token.remote = conn->super.peer.address;
    /* TODO fill token.resumption */

    /* encrypt */
    if ((ret = conn->super.ctx->generate_resumption_token->cb(conn->super.ctx->generate_resumption_token, conn, &tokenbuf,
                                                              &token)) != 0)
        goto Exit;

    /* emit frame */
    if ((ret = allocate_ack_eliciting_frame(conn, s, quicly_new_token_frame_capacity(ptls_iovec_init(tokenbuf.base, tokenbuf.off)),
                                            &sent, on_ack_new_token)) != 0)
        goto Exit;
    sent->data.new_token.generation = conn->egress.new_token.generation;
    s->dst = quicly_encode_new_token_frame(s->dst, ptls_iovec_init(tokenbuf.base, tokenbuf.off));
    conn->egress.pending_flows &= ~QUICLY_PENDING_FLOW_NEW_TOKEN_BIT;

    QUICLY_PROBE(NEW_TOKEN_SEND, conn, probe_now(), tokenbuf.base, tokenbuf.off, sent->data.new_token.generation);
    ret = 0;
Exit:
    ptls_buffer_dispose(&tokenbuf);
    return ret;
}

quicly_datagram_t *quicly_send_version_negotiation(quicly_context_t *ctx, struct sockaddr *dest_addr, ptls_iovec_t dest_cid,
                                                   struct sockaddr *src_addr, ptls_iovec_t src_cid)
{
    quicly_datagram_t *packet;
    uint8_t *dst;

    if ((packet = ctx->packet_allocator->alloc_packet(ctx->packet_allocator, ctx->max_packet_size)) == NULL)
        return NULL;
    set_address(&packet->dest, dest_addr);
    set_address(&packet->src, src_addr);
    dst = packet->data.base;

    /* type_flags */
    ctx->tls->random_bytes(dst, 1);
    *dst |= QUICLY_LONG_HEADER_BIT;
    ++dst;
    /* version */
    dst = quicly_encode32(dst, 0);
    /* connection-id */
    *dst++ = dest_cid.len;
    if (dest_cid.len != 0) {
        memcpy(dst, dest_cid.base, dest_cid.len);
        dst += dest_cid.len;
    }
    *dst++ = src_cid.len;
    if (src_cid.len != 0) {
        memcpy(dst, src_cid.base, src_cid.len);
        dst += src_cid.len;
    }
    /* supported_versions */
    dst = quicly_encode32(dst, QUICLY_PROTOCOL_VERSION);

    packet->data.len = dst - packet->data.base;

    return packet;
}

int quicly_retry_calc_cidpair_hash(ptls_hash_algorithm_t *sha256, ptls_iovec_t client_cid, ptls_iovec_t server_cid, uint64_t *value)
{
    uint8_t digest[PTLS_SHA256_DIGEST_SIZE], buf[(QUICLY_MAX_CID_LEN_V1 + 1) * 2], *p = buf;
    int ret;

    *p++ = (uint8_t)client_cid.len;
    memcpy(p, client_cid.base, client_cid.len);
    p += client_cid.len;
    *p++ = (uint8_t)server_cid.len;
    memcpy(p, server_cid.base, server_cid.len);
    p += server_cid.len;

    if ((ret = ptls_calc_hash(sha256, digest, buf, p - buf)) != 0)
        return ret;
    p = digest;
    *value = quicly_decode64((void *)&p);

    return 0;
}

quicly_datagram_t *quicly_send_retry(quicly_context_t *ctx, ptls_aead_context_t *token_encrypt_ctx, struct sockaddr *dest_addr,
                                     ptls_iovec_t dest_cid, struct sockaddr *src_addr, ptls_iovec_t src_cid, ptls_iovec_t odcid,
                                     ptls_iovec_t token_prefix, ptls_iovec_t appdata, ptls_aead_context_t **retry_aead_cache)
{
    quicly_address_token_plaintext_t token;
    quicly_datagram_t *packet = NULL;
    ptls_buffer_t buf;
    int ret;

    assert(!(src_cid.len == odcid.len && memcmp(src_cid.base, odcid.base, src_cid.len) == 0));

    /* build token as plaintext */
    token = (quicly_address_token_plaintext_t){QUICLY_ADDRESS_TOKEN_TYPE_RETRY, ctx->now->cb(ctx->now)};
    set_address(&token.remote, dest_addr);
    set_address(&token.local, src_addr);

    set_cid(&token.retry.odcid, odcid);
    if ((ret = quicly_retry_calc_cidpair_hash(get_aes128gcmsha256(ctx)->hash, dest_cid, src_cid, &token.retry.cidpair_hash)) != 0)
        goto Exit;
    if (appdata.len != 0) {
        assert(appdata.len <= sizeof(token.appdata.bytes));
        memcpy(token.appdata.bytes, appdata.base, appdata.len);
        token.appdata.len = appdata.len;
    }

    /* start building the packet */
    if ((packet = ctx->packet_allocator->alloc_packet(ctx->packet_allocator, ctx->max_packet_size)) == NULL)
        goto Exit;
    set_address(&packet->dest, dest_addr);
    set_address(&packet->src, src_addr);
    ptls_buffer_init(&buf, packet->data.base, ctx->max_packet_size);

    /* first generate a pseudo packet */
    ptls_buffer_push_block(&buf, 1, { ptls_buffer_pushv(&buf, odcid.base, odcid.len); });
    ctx->tls->random_bytes(buf.base + buf.off, 1);
    buf.base[buf.off] = QUICLY_PACKET_TYPE_RETRY | (buf.base[buf.off] & 0x0f);
    ++buf.off;
    ptls_buffer_push32(&buf, QUICLY_PROTOCOL_VERSION);
    ptls_buffer_push_block(&buf, 1, { ptls_buffer_pushv(&buf, dest_cid.base, dest_cid.len); });
    ptls_buffer_push_block(&buf, 1, { ptls_buffer_pushv(&buf, src_cid.base, src_cid.len); });
    if (token_prefix.len != 0) {
        assert(token_prefix.len <= buf.capacity - buf.off);
        memcpy(buf.base + buf.off, token_prefix.base, token_prefix.len);
        buf.off += token_prefix.len;
    }
    if ((ret = quicly_encrypt_address_token(ctx->tls->random_bytes, token_encrypt_ctx, &buf, buf.off - token_prefix.len, &token)) !=
        0)
        goto Exit;

    /* append AEAD tag */
    ret = ptls_buffer_reserve(&buf, PTLS_AESGCM_TAG_SIZE);
    assert(ret == 0);
    assert(!buf.is_allocated);
    {
        ptls_aead_context_t *aead =
            retry_aead_cache != NULL && *retry_aead_cache != NULL ? *retry_aead_cache : create_retry_aead(ctx, 1);
        ptls_aead_encrypt(aead, buf.base + buf.off, "", 0, 0, buf.base, buf.off);
        if (retry_aead_cache != NULL) {
            *retry_aead_cache = aead;
        } else {
            ptls_aead_free(aead);
        }
    }
    buf.off += PTLS_AESGCM_TAG_SIZE;

    /* convert the image to a Retry packet, by stripping the ODCID field */
    memmove(buf.base, buf.base + odcid.len + 1, buf.off - (odcid.len + 1));
    buf.off -= odcid.len + 1;

    packet->data.len = buf.off;
    ret = 0;

Exit:
    if (ret != 0) {
        if (packet != NULL)
            ctx->packet_allocator->free_packet(ctx->packet_allocator, packet);
    }
    return packet;
}

static int send_handshake_flow(quicly_conn_t *conn, size_t epoch, quicly_send_context_t *s, int ack_only, int send_probe)
{
    struct st_quicly_pn_space_t *ack_space = NULL;
    int ret = 0;

    switch (epoch) {
    case QUICLY_EPOCH_INITIAL:
        if (conn->initial == NULL || (s->current.cipher = &conn->initial->cipher.egress)->aead == NULL)
            return 0;
        s->current.first_byte = QUICLY_PACKET_TYPE_INITIAL;
        ack_space = &conn->initial->super;
        break;
    case QUICLY_EPOCH_HANDSHAKE:
        if (conn->handshake == NULL || (s->current.cipher = &conn->handshake->cipher.egress)->aead == NULL)
            return 0;
        s->current.first_byte = QUICLY_PACKET_TYPE_HANDSHAKE;
        ack_space = &conn->handshake->super;
        break;
    default:
        assert(!"logic flaw");
        return 0;
    }

    /* send ACK */
    if (ack_space != NULL && ack_space->unacked_count != 0)
        if ((ret = send_ack(conn, ack_space, s)) != 0)
            goto Exit;

    if (!ack_only) {
        /* send data */
        while ((conn->egress.pending_flows & (uint8_t)(1 << epoch)) != 0) {
            quicly_stream_t *stream = quicly_get_stream(conn, -(quicly_stream_id_t)(1 + epoch));
            assert(stream != NULL);
            if ((ret = quicly_send_stream(stream, s)) != 0)
                goto Exit;
            resched_stream_data(stream);
            send_probe = 0;
        }

        /* send probe if requested */
        if (send_probe) {
            if ((ret = _do_allocate_frame(conn, s, 1, 1)) != 0)
                goto Exit;
            *s->dst++ = QUICLY_FRAME_TYPE_PING;
            conn->egress.last_retransmittable_sent_at = now;
        }
    }

Exit:
    return ret;
}

static int send_connection_close(quicly_conn_t *conn, quicly_send_context_t *s)
{
    int ret;

    /* write frame */
    if ((ret = allocate_frame(conn, s,
                              quicly_close_frame_capacity(conn->egress.connection_close.error_code,
                                                          conn->egress.connection_close.frame_type,
                                                          conn->egress.connection_close.reason_phrase))) != 0)
        return ret;
    s->dst = quicly_encode_close_frame(s->dst, conn->egress.connection_close.error_code, conn->egress.connection_close.frame_type,
                                       conn->egress.connection_close.reason_phrase);

    /* update counter */
    ++conn->egress.connection_close.num_sent;

    /* probe */
    if (conn->egress.connection_close.frame_type != UINT64_MAX) {
        QUICLY_PROBE(TRANSPORT_CLOSE_SEND, conn, probe_now(), conn->egress.connection_close.error_code,
                     conn->egress.connection_close.frame_type, conn->egress.connection_close.reason_phrase);
    } else {
        QUICLY_PROBE(APPLICATION_CLOSE_SEND, conn, probe_now(), conn->egress.connection_close.error_code,
                     conn->egress.connection_close.reason_phrase);
    }

    return 0;
}

static int send_new_connection_id(quicly_conn_t *conn, quicly_send_context_t *s, struct st_quicly_pending_new_cid_t *new_cid)
{
    int ret;
    quicly_sent_t *sent;
    uint64_t retire_prior_to = 0; /* TODO */

    ret = allocate_ack_eliciting_frame(
        conn, s, quicly_new_connection_id_frame_capacity(new_cid->sequence, retire_prior_to, new_cid->cid.len), &sent,
        on_ack_new_connection_id);
    if (ret != 0)
        return ret;
    sent->data.new_connection_id.new_cid = new_cid;

    s->dst = quicly_encode_new_connection_id_frame(s->dst, new_cid->sequence, retire_prior_to, new_cid->cid.cid, new_cid->cid.len,
                                                   new_cid->stateless_reset_token);

    QUICLY_PROBE(NEW_CONNECTION_ID_SEND, conn, probe_now(), new_cid->sequence, retire_prior_to);

    return 0;
}

static int send_retire_connection_id(quicly_conn_t *conn, quicly_send_context_t *s, uint64_t sequence)
{
    int ret;
    quicly_sent_t *sent;

    ret = allocate_ack_eliciting_frame(conn, s, quicly_retire_connection_id_frame_capacity(sequence), &sent,
                                       on_ack_retire_connection_id);
    if (ret != 0)
        return ret;
    sent->data.retire_connection_id.sequence = sequence;

    s->dst = quicly_encode_retire_connection_id_frame(s->dst, sequence);

    QUICLY_PROBE(RETIRE_CONNECTION_ID_SEND, conn, probe_now(), sequence);

    return 0;
}

static int update_traffic_key_cb(ptls_update_traffic_key_t *self, ptls_t *tls, int is_enc, size_t epoch, const void *secret)
{
    quicly_conn_t *conn = *ptls_get_data_ptr(tls);
    ptls_context_t *tlsctx = ptls_get_context(tls);
    ptls_cipher_suite_t *cipher = ptls_get_cipher(tls);
    ptls_cipher_context_t **hp_slot;
    ptls_aead_context_t **aead_slot;
    int ret;
    static const char *log_labels[2][4] = {
        {NULL, "QUIC_CLIENT_EARLY_TRAFFIC_SECRET", "QUIC_CLIENT_HANDSHAKE_TRAFFIC_SECRET", "QUIC_CLIENT_TRAFFIC_SECRET_0"},
        {NULL, NULL, "QUIC_SERVER_HANDSHAKE_TRAFFIC_SECRET", "QUIC_SERVER_TRAFFIC_SECRET_0"}};
    const char *log_label = log_labels[ptls_is_server(tls) == is_enc][epoch];

    QUICLY_PROBE(CRYPTO_UPDATE_SECRET, conn, probe_now(), is_enc, epoch, log_label,
                 QUICLY_PROBE_HEXDUMP(secret, cipher->hash->digest_size));

    if (tlsctx->log_event != NULL) {
        char hexbuf[PTLS_MAX_DIGEST_SIZE * 2 + 1];
        ptls_hexdump(hexbuf, secret, cipher->hash->digest_size);
        tlsctx->log_event->cb(tlsctx->log_event, tls, log_label, "%s", hexbuf);
    }

#define SELECT_CIPHER_CONTEXT(p)                                                                                                   \
    do {                                                                                                                           \
        hp_slot = &(p)->header_protection;                                                                                         \
        aead_slot = &(p)->aead;                                                                                                    \
    } while (0)

    switch (epoch) {
    case QUICLY_EPOCH_0RTT:
        assert(is_enc == quicly_is_client(conn));
        if (conn->application == NULL && (ret = setup_application_space(conn)) != 0)
            return ret;
        if (is_enc) {
            SELECT_CIPHER_CONTEXT(&conn->application->cipher.egress.key);
        } else {
            hp_slot = &conn->application->cipher.ingress.header_protection.zero_rtt;
            aead_slot = &conn->application->cipher.ingress.aead[1];
        }
        break;
    case QUICLY_EPOCH_HANDSHAKE:
        if (conn->handshake == NULL && (ret = setup_handshake_space_and_flow(conn, QUICLY_EPOCH_HANDSHAKE)) != 0)
            return ret;
        SELECT_CIPHER_CONTEXT(is_enc ? &conn->handshake->cipher.egress : &conn->handshake->cipher.ingress);
        break;
    case QUICLY_EPOCH_1RTT: {
        if (is_enc)
            if ((ret = apply_peer_transport_params(conn)) != 0)
                return ret;
        if (conn->application == NULL && (ret = setup_application_space(conn)) != 0)
            return ret;
        uint8_t *secret_store;
        if (is_enc) {
            if (conn->application->cipher.egress.key.aead != NULL)
                dispose_cipher(&conn->application->cipher.egress.key);
            SELECT_CIPHER_CONTEXT(&conn->application->cipher.egress.key);
            secret_store = conn->application->cipher.egress.secret;
        } else {
            hp_slot = &conn->application->cipher.ingress.header_protection.one_rtt;
            aead_slot = &conn->application->cipher.ingress.aead[0];
            secret_store = conn->application->cipher.ingress.secret;
        }
        memcpy(secret_store, secret, cipher->hash->digest_size);
    } break;
    default:
        assert(!"logic flaw");
        break;
    }

#undef SELECT_CIPHER_CONTEXT

    if ((ret = setup_cipher(conn, epoch, is_enc, hp_slot, aead_slot, cipher->aead, cipher->hash, secret)) != 0)
        return ret;

    if (epoch == QUICLY_EPOCH_1RTT && is_enc) {
        /* update states now that we have 1-RTT write key */
        conn->application->one_rtt_writable = 1;
        open_blocked_streams(conn, 1);
        open_blocked_streams(conn, 0);
        /* send the first resumption token using the 0.5 RTT window */
        if (!quicly_is_client(conn) && conn->super.ctx->generate_resumption_token != NULL) {
            ret = quicly_send_resumption_token(conn);
            assert(ret == 0);
        }

        /* schedule NEW_CONNECTION_IDs */

        /** active CIDs the peer currently has */
        uint32_t n_cids_active = conn->egress.new_cid.last_path_id - conn->super.host.n_retired_cids;
        /** how many CIDs can we additionally offer to the peer? active_connection_id_limit is uint64_t, hence this too */
        uint64_t cids_window = conn->super.peer.transport_params.active_connection_id_limit - n_cids_active;
        /** new upper limit of path_id to which we can issue */
        uint64_t path_id_limit = conn->egress.new_cid.last_path_id + cids_window;
        if (path_id_limit > QUICLY_MAX_PATH_ID)
            path_id_limit = QUICLY_MAX_PATH_ID;

        while (conn->egress.new_cid.last_path_id < path_id_limit) {
            int ret = schedule_new_connection_id(conn, conn->egress.new_cid.last_path_id);
            if (ret != 0)
                return ret;
            conn->egress.new_cid.last_path_id++;
        }
    }

    return 0;
}

static int do_send(quicly_conn_t *conn, quicly_send_context_t *s)
{
    int restrict_sending = 0, ack_only = 0, ret;
    size_t min_packets_to_send = 0;

    /* handle timeouts */
    if (conn->egress.loss.alarm_at <= now) {
        if ((ret = quicly_loss_on_alarm(&conn->egress.loss, conn->egress.packet_number - 1,
                                        conn->egress.loss.largest_acked_packet_plus1 - 1, do_detect_loss, &min_packets_to_send,
                                        &restrict_sending)) != 0)
            goto Exit;
        assert(min_packets_to_send > 0);
        assert(min_packets_to_send <= s->max_packets);

        if (restrict_sending) {
            /* PTO (try to send new data when handshake is done, otherwise retire oldest handshake packets and retransmit) */
            QUICLY_PROBE(PTO, conn, probe_now(), conn->egress.sentmap.bytes_in_flight, conn->egress.cc.cwnd,
                         conn->egress.loss.pto_count);
            if (ptls_handshake_is_complete(conn->crypto.tls) && scheduler_can_send(conn)) {
                /* we have something to send (TODO we might want to make sure that we emit something even when the stream scheduler
                 * in fact sends nothing) */
            } else {
                /* mark something inflight as lost */
                if ((ret = mark_packets_as_lost(conn, min_packets_to_send)) != 0)
                    goto Exit;
            }
        }
    } else if (conn->idle_timeout.at <= now) {
        QUICLY_PROBE(IDLE_TIMEOUT, conn, probe_now());
        conn->super.state = QUICLY_STATE_DRAINING;
        destroy_all_streams(conn, 0, 0);
        return QUICLY_ERROR_FREE_CONNECTION;
    }

    s->send_window = calc_send_window(conn, min_packets_to_send * conn->super.ctx->max_packet_size, restrict_sending);
    if (s->send_window == 0)
        ack_only = 1;

    /* send handshake flows */
    if ((ret = send_handshake_flow(conn, QUICLY_EPOCH_INITIAL, s, ack_only,
                                   restrict_sending ||
                                       (conn->super.peer.address_validation.send_probe && conn->handshake == NULL))) != 0)
        goto Exit;
    if ((ret = send_handshake_flow(conn, QUICLY_EPOCH_HANDSHAKE, s, ack_only,
                                   restrict_sending || conn->super.peer.address_validation.send_probe)) != 0)
        goto Exit;

    /* send encrypted frames */
    if (conn->application != NULL && (s->current.cipher = &conn->application->cipher.egress.key)->header_protection != NULL) {
        s->current.first_byte = conn->application->one_rtt_writable ? QUICLY_QUIC_BIT : QUICLY_PACKET_TYPE_0RTT;
        /* acks */
        if (conn->application->one_rtt_writable && conn->egress.send_ack_at <= now && conn->application->super.unacked_count != 0) {
            if ((ret = send_ack(conn, &conn->application->super, s)) != 0)
                goto Exit;
        }
        if (!ack_only) {
            /* PTO, always send PING. This is the easiest thing to do in terms of timer control. */
            if (restrict_sending) {
                if ((ret = _do_allocate_frame(conn, s, 1, 1)) != 0)
                    goto Exit;
                *s->dst++ = QUICLY_FRAME_TYPE_PING;
            }
            /* take actions only permitted for short header packets */
            if (conn->application->one_rtt_writable) {
                /* send HANDSHAKE_DONE */
                if ((conn->egress.pending_flows & QUICLY_PENDING_FLOW_HANDSHAKE_DONE_BIT) != 0 &&
                    (ret = send_handshake_done(conn, s)) != 0)
                    goto Exit;
                /* post-handshake messages */
                if ((conn->egress.pending_flows & (uint8_t)(1 << QUICLY_EPOCH_1RTT)) != 0) {
                    quicly_stream_t *stream = quicly_get_stream(conn, -(1 + QUICLY_EPOCH_1RTT));
                    assert(stream != NULL);
                    if ((ret = quicly_send_stream(stream, s)) != 0)
                        goto Exit;
                    resched_stream_data(stream);
                }
                /* respond to all pending received PATH_CHALLENGE frames */
                if (conn->egress.path_challenge.head != NULL) {
                    do {
                        struct st_quicly_pending_path_challenge_t *c = conn->egress.path_challenge.head;
                        if ((ret = allocate_frame(conn, s, QUICLY_PATH_CHALLENGE_FRAME_CAPACITY)) != 0)
                            goto Exit;
                        s->dst = quicly_encode_path_challenge_frame(s->dst, c->is_response, c->data);
                        conn->egress.path_challenge.head = c->next;
                        free(c);
                    } while (conn->egress.path_challenge.head != NULL);
                    conn->egress.path_challenge.tail_ref = &conn->egress.path_challenge.head;
                }
                /* send max_streams frames */
                if ((ret = send_max_streams(conn, 1, s)) != 0)
                    goto Exit;
                if ((ret = send_max_streams(conn, 0, s)) != 0)
                    goto Exit;
                /* send connection-level flow control frame */
                if (should_send_max_data(conn)) {
                    quicly_sent_t *sent;
                    if ((ret = allocate_ack_eliciting_frame(conn, s, QUICLY_MAX_DATA_FRAME_CAPACITY, &sent, on_ack_max_data)) != 0)
                        goto Exit;
                    uint64_t new_value = conn->ingress.max_data.bytes_consumed + conn->super.ctx->transport_params.max_data;
                    s->dst = quicly_encode_max_data_frame(s->dst, new_value);
                    quicly_maxsender_record(&conn->ingress.max_data.sender, new_value, &sent->data.max_data.args);
                    QUICLY_PROBE(MAX_DATA_SEND, conn, probe_now(), new_value);
                }
                /* send streams_blocked frames */
                if ((ret = send_streams_blocked(conn, 1, s)) != 0)
                    goto Exit;
                if ((ret = send_streams_blocked(conn, 0, s)) != 0)
                    goto Exit;
                /* send NEW_TOKEN */
                if ((conn->egress.pending_flows & QUICLY_PENDING_FLOW_NEW_TOKEN_BIT) != 0 &&
                    (ret = send_resumption_token(conn, s)) != 0)
                    goto Exit;
                /* send NEW_CONNECTION_ID */
                for (uint64_t i = 0; i < conn->egress.new_cid.capacity && conn->egress.new_cid.n_pending > 0; i++) {
                    struct st_quicly_pending_new_cid_t *c = &conn->egress.new_cid.cids[i];
                    if (c->state == QUICLY_PENDING_NEW_CID_STATE_READY_TO_SEND) {
                        if ((ret = send_new_connection_id(conn, s, c)) != 0)
                            goto Exit;
                        c->state = QUICLY_PENDING_NEW_CID_STATE_INFLIGHT;
                        conn->egress.new_cid.n_pending--;
                    }
                }
                /* send RETIRE_CONNECTION_ID */
                for (int i = 0; i < QUICLY_RETIRE_CONNECTION_ID_LIMIT && conn->egress.retire_cid.n_pending > 0; i++) {
                    uint64_t sequence = conn->egress.retire_cid.sequences[i];
                    if (sequence == UINT64_MAX)
                        continue; /* empty slot */
                    if ((ret = send_retire_connection_id(conn, s, sequence)) != 0)
                        goto Exit;
                    conn->egress.retire_cid.sequences[i] = QUICLY_PENDING_RETIRE_CID_EMPTY;
                    conn->egress.retire_cid.n_pending--;
                }
            }
            /* send stream-level control frames */
            while (s->num_packets != s->max_packets && quicly_linklist_is_linked(&conn->egress.pending_streams.control)) {
                quicly_stream_t *stream = (void *)((char *)conn->egress.pending_streams.control.next -
                                                   offsetof(quicly_stream_t, _send_aux.pending_link.control));
                if ((ret = send_stream_control_frames(stream, s)) != 0)
                    goto Exit;
                quicly_linklist_unlink(&stream->_send_aux.pending_link.control);
            }
            /* send STREAM frames */
            if ((ret = conn->super.ctx->stream_scheduler->do_send(conn->super.ctx->stream_scheduler, conn, s)) != 0)
                goto Exit;
        }
    }

Exit:
    if (ret == QUICLY_ERROR_SENDBUF_FULL)
        ret = 0;
    if (ret == 0 && s->target.packet != NULL)
        commit_send_packet(conn, s, 0);
    if (ret == 0) {
        if (conn->application == NULL || conn->application->super.unacked_count == 0)
            conn->egress.send_ack_at = INT64_MAX; /* we have sent ACKs for every epoch (or before address validation) */
        update_loss_alarm(conn);
        if (s->num_packets != 0)
            update_idle_timeout(conn, 0);
    }
    return ret;
}

int quicly_send(quicly_conn_t *conn, quicly_datagram_t **packets, size_t *num_packets)
{
    quicly_send_context_t s = {{NULL, -1}, {NULL, NULL, NULL}, packets, *num_packets};
    int ret;

    update_now(conn->super.ctx);

    /* bail out if there's nothing is scheduled to be sent */
    if (now < quicly_get_first_timeout(conn)) {
        *num_packets = 0;
        return 0;
    }

    QUICLY_PROBE(SEND, conn, probe_now(), conn->super.state,
                 QUICLY_PROBE_HEXDUMP(conn->super.peer.cid.cid, conn->super.peer.cid.len));

    if (conn->super.state >= QUICLY_STATE_CLOSING) {
        quicly_sentmap_iter_t iter;
        init_acks_iter(conn, &iter);
        /* check if the connection can be closed now (after 3 pto) */
        if (conn->super.state == QUICLY_STATE_DRAINING || conn->egress.connection_close.num_sent != 0) {
            if (quicly_sentmap_get(&iter)->packet_number == UINT64_MAX)
                return QUICLY_ERROR_FREE_CONNECTION;
        }
        if (conn->super.state == QUICLY_STATE_CLOSING && conn->egress.send_ack_at <= now) {
            destroy_all_streams(conn, 0, 0); /* delayed until the emission of CONNECTION_CLOSE frame to allow quicly_close to be
                                              * called from a stream handler */
            if (conn->application != NULL && conn->application->one_rtt_writable) {
                s.current.cipher = &conn->application->cipher.egress.key;
                s.current.first_byte = QUICLY_QUIC_BIT;
            } else if (conn->handshake != NULL && (s.current.cipher = &conn->handshake->cipher.egress)->aead != NULL) {
                s.current.first_byte = QUICLY_PACKET_TYPE_HANDSHAKE;
            } else {
                s.current.cipher = &conn->initial->cipher.egress;
                assert(s.current.cipher->aead != NULL);
                s.current.first_byte = QUICLY_PACKET_TYPE_INITIAL;
            }
            if ((ret = send_connection_close(conn, &s)) != 0)
                return ret;
            if ((ret = commit_send_packet(conn, &s, 0)) != 0)
                return ret;
        }
        /* wait at least 1ms */
        if ((conn->egress.send_ack_at = quicly_sentmap_get(&iter)->sent_at + get_sentmap_expiration_time(conn)) <= now)
            conn->egress.send_ack_at = now + 1;
        *num_packets = s.num_packets;
        return 0;
    }

    /* emit packets */
    if ((ret = do_send(conn, &s)) != 0)
        return ret;
    /* We might see the timer going back to the past, if time-threshold loss timer fires first without being able to make any
     * progress (i.e. due to the payload of lost packet being cancelled), then PTO for the previously sent packet.  To accomodate
     * that, we allow to rerun the do_send function just once.
     */
    if (s.num_packets == 0 && conn->egress.loss.alarm_at <= now) {
        assert(conn->egress.loss.alarm_at == now);
        if ((ret = do_send(conn, &s)) != 0)
            return ret;
    }
    assert_consistency(conn, 1);

    *num_packets = s.num_packets;
    return ret;
}

quicly_datagram_t *quicly_send_close_invalid_token(quicly_context_t *ctx, struct sockaddr *dest_addr, ptls_iovec_t dest_cid,
                                                   struct sockaddr *src_addr, ptls_iovec_t src_cid, const char *err_desc)
{
    struct st_quicly_cipher_context_t egress = {};
    quicly_datagram_t *dgram = NULL;

    /* setup keys */
    if (setup_initial_encryption(get_aes128gcmsha256(ctx), NULL, &egress, src_cid, 0, NULL) != 0)
        goto Exit;

    /* allocate packet, set peer address */
    if ((dgram = ctx->packet_allocator->alloc_packet(ctx->packet_allocator, ctx->max_packet_size)) == NULL)
        goto Exit;
    set_address(&dgram->dest, dest_addr);
    set_address(&dgram->src, src_addr);

    uint8_t *dst = dgram->data.base, *length_at;

    /* build packet */
    QUICLY_BUILD_ASSERT(QUICLY_SEND_PN_SIZE == 2);
    *dst++ = QUICLY_PACKET_TYPE_INITIAL | 0x1 /* 2-byte PN */;
    dst = quicly_encode32(dst, QUICLY_PROTOCOL_VERSION);
    *dst++ = dest_cid.len;
    memcpy(dst, dest_cid.base, dest_cid.len);
    dst += dest_cid.len;
    *dst++ = src_cid.len;
    memcpy(dst, src_cid.base, src_cid.len);
    dst += src_cid.len;
    *dst++ = 0;        /* token_length = 0 */
    length_at = dst++; /* length_at to be filled in later as 1-byte varint */
    *dst++ = 0;        /* PN = 0 */
    *dst++ = 0;        /* ditto */
    uint8_t *payload_from = dst;
    dst = quicly_encode_close_frame(dst, QUICLY_ERROR_GET_ERROR_CODE(QUICLY_TRANSPORT_ERROR_INVALID_TOKEN),
                                    QUICLY_FRAME_TYPE_PADDING, err_desc);

    /* determine the size of the packet, make adjustments */
    dst += egress.aead->algo->tag_size;
    assert(dst - dgram->data.base <= ctx->max_packet_size);
    assert(dst - length_at - 1 < 64);
    *length_at = dst - length_at - 1;
    dgram->data.len = dst - dgram->data.base;

    /* encrypt packet */
    ptls_aead_encrypt(egress.aead, payload_from, payload_from, dst - payload_from - egress.aead->algo->tag_size, 0,
                      dgram->data.base, payload_from - dgram->data.base);
    quicly_default_crypto_engine.finalize_send_packet(&quicly_default_crypto_engine, NULL, egress.header_protection, egress.aead,
                                                      dgram, 0, payload_from - dgram->data.base, 0);

Exit:
    if (egress.aead != NULL)
        dispose_cipher(&egress);
    return dgram;
}

quicly_datagram_t *quicly_send_stateless_reset(quicly_context_t *ctx, struct sockaddr *dest_addr, struct sockaddr *src_addr,
                                               const void *src_cid)
{
    quicly_datagram_t *dgram;

    /* allocate packet, set peer address */
    if ((dgram = ctx->packet_allocator->alloc_packet(ctx->packet_allocator, QUICLY_STATELESS_RESET_PACKET_MIN_LEN)) == NULL)
        return NULL;
    set_address(&dgram->dest, dest_addr);
    set_address(&dgram->src, src_addr);

    /* build stateless reset packet */
    ctx->tls->random_bytes(dgram->data.base, QUICLY_STATELESS_RESET_PACKET_MIN_LEN - QUICLY_STATELESS_RESET_TOKEN_LEN);
    dgram->data.base[0] = (dgram->data.base[0] & ~QUICLY_LONG_HEADER_BIT) | QUICLY_QUIC_BIT;
    if (!ctx->cid_encryptor->generate_stateless_reset_token(
            ctx->cid_encryptor, dgram->data.base + QUICLY_STATELESS_RESET_PACKET_MIN_LEN - QUICLY_STATELESS_RESET_TOKEN_LEN,
            src_cid)) {
        ctx->packet_allocator->free_packet(ctx->packet_allocator, dgram);
        return NULL;
    }
    dgram->data.len = QUICLY_STATELESS_RESET_PACKET_MIN_LEN;

    return dgram;
}

int quicly_send_resumption_token(quicly_conn_t *conn)
{
    if (conn->super.state <= QUICLY_STATE_CONNECTED) {
        ++conn->egress.new_token.generation;
        conn->egress.pending_flows |= QUICLY_PENDING_FLOW_NEW_TOKEN_BIT;
    }
    return 0;
}

static int on_end_closing(quicly_conn_t *conn, const quicly_sent_packet_t *packet, quicly_sent_t *sent,
                          quicly_sentmap_event_t event)
{
    /* we stop accepting frames by the time this ack callback is being registered */
    assert(event != QUICLY_SENTMAP_EVENT_ACKED);
    return 0;
}

static int enter_close(quicly_conn_t *conn, int host_is_initiating, int wait_draining)
{
    int ret;

    assert(conn->super.state < QUICLY_STATE_CLOSING);

    /* release all inflight info, register a close timeout */
    if ((ret = discard_sentmap_by_epoch(conn, ~0u)) != 0)
        return ret;
    if ((ret = quicly_sentmap_prepare(&conn->egress.sentmap, conn->egress.packet_number, now, QUICLY_EPOCH_INITIAL)) != 0)
        return ret;
    if (quicly_sentmap_allocate(&conn->egress.sentmap, on_end_closing) == NULL)
        return PTLS_ERROR_NO_MEMORY;
    quicly_sentmap_commit(&conn->egress.sentmap, 0);
    ++conn->egress.packet_number;

    if (host_is_initiating) {
        conn->super.state = QUICLY_STATE_CLOSING;
        conn->egress.send_ack_at = 0;
    } else {
        conn->super.state = QUICLY_STATE_DRAINING;
        conn->egress.send_ack_at = wait_draining ? now + get_sentmap_expiration_time(conn) : 0;
    }

    update_loss_alarm(conn);

    return 0;
}

int initiate_close(quicly_conn_t *conn, int err, uint64_t frame_type, const char *reason_phrase)
{
    uint16_t quic_error_code;

    if (conn->super.state >= QUICLY_STATE_CLOSING)
        return 0;

    if (reason_phrase == NULL)
        reason_phrase = "";

    /* convert error code to QUIC error codes */
    if (err == 0) {
        quic_error_code = 0;
        frame_type = QUICLY_FRAME_TYPE_PADDING;
    } else if (QUICLY_ERROR_IS_QUIC_TRANSPORT(err)) {
        quic_error_code = QUICLY_ERROR_GET_ERROR_CODE(err);
    } else if (QUICLY_ERROR_IS_QUIC_APPLICATION(err)) {
        quic_error_code = QUICLY_ERROR_GET_ERROR_CODE(err);
        frame_type = UINT64_MAX;
    } else if (PTLS_ERROR_GET_CLASS(err) == PTLS_ERROR_CLASS_SELF_ALERT) {
        quic_error_code = QUICLY_TRANSPORT_ERROR_TLS_ALERT_BASE + PTLS_ERROR_TO_ALERT(err);
    } else {
        quic_error_code = QUICLY_ERROR_GET_ERROR_CODE(QUICLY_TRANSPORT_ERROR_INTERNAL);
    }

    conn->egress.connection_close.error_code = quic_error_code;
    conn->egress.connection_close.frame_type = frame_type;
    conn->egress.connection_close.reason_phrase = reason_phrase;
    return enter_close(conn, 1, 0);
}

int quicly_close(quicly_conn_t *conn, int err, const char *reason_phrase)
{
    assert(err == 0 || QUICLY_ERROR_IS_QUIC_APPLICATION(err) || QUICLY_ERROR_IS_CONCEALED(err));
    update_now(conn->super.ctx);

    return initiate_close(conn, err, QUICLY_FRAME_TYPE_PADDING /* used when err == 0 */, reason_phrase);
}

static int get_stream_or_open_if_new(quicly_conn_t *conn, uint64_t stream_id, quicly_stream_t **stream)
{
    int ret = 0;

    if ((*stream = quicly_get_stream(conn, stream_id)) != NULL)
        goto Exit;

    if (quicly_stream_is_client_initiated(stream_id) != quicly_is_client(conn)) {
        /* check if stream id is within the bounds */
        if (stream_id / 4 >= quicly_get_ingress_max_streams(conn, quicly_stream_is_unidirectional(stream_id))) {
            ret = QUICLY_TRANSPORT_ERROR_STREAM_LIMIT;
            goto Exit;
        }
        /* open new streams upto given id */
        struct st_quicly_conn_streamgroup_state_t *group = get_streamgroup_state(conn, stream_id);
        if (group->next_stream_id <= stream_id) {
            uint64_t max_stream_data_local, max_stream_data_remote;
            if (quicly_stream_is_unidirectional(stream_id)) {
                max_stream_data_local = conn->super.ctx->transport_params.max_stream_data.uni;
                max_stream_data_remote = 0;
            } else {
                max_stream_data_local = conn->super.ctx->transport_params.max_stream_data.bidi_remote;
                max_stream_data_remote = conn->super.peer.transport_params.max_stream_data.bidi_local;
            }
            do {
                if ((*stream = open_stream(conn, group->next_stream_id, (uint32_t)max_stream_data_local, max_stream_data_remote)) ==
                    NULL) {
                    ret = PTLS_ERROR_NO_MEMORY;
                    goto Exit;
                }
                if ((ret = conn->super.ctx->stream_open->cb(conn->super.ctx->stream_open, *stream)) != 0) {
                    *stream = NULL;
                    goto Exit;
                }
                ++group->num_streams;
                group->next_stream_id += 4;
            } while (stream_id != (*stream)->stream_id);
        }
    }

Exit:
    return ret;
}

static int handle_crypto_frame(quicly_conn_t *conn, struct st_quicly_handle_payload_state_t *state)
{
    quicly_stream_frame_t frame;
    quicly_stream_t *stream;
    int ret;

    if ((ret = quicly_decode_crypto_frame(&state->src, state->end, &frame)) != 0)
        return ret;
    stream = quicly_get_stream(conn, -(quicly_stream_id_t)(1 + state->epoch));
    assert(stream != NULL);
    return apply_stream_frame(stream, &frame);
}

static int handle_stream_frame(quicly_conn_t *conn, struct st_quicly_handle_payload_state_t *state)
{
    quicly_stream_frame_t frame;
    quicly_stream_t *stream;
    int ret;

    if ((ret = quicly_decode_stream_frame(state->frame_type, &state->src, state->end, &frame)) != 0)
        return ret;
    QUICLY_PROBE(QUICTRACE_RECV_STREAM, conn, probe_now(), frame.stream_id, frame.offset, frame.data.len, (int)frame.is_fin);
    if ((ret = get_stream_or_open_if_new(conn, frame.stream_id, &stream)) != 0 || stream == NULL)
        return ret;
    return apply_stream_frame(stream, &frame);
}

static int handle_reset_stream_frame(quicly_conn_t *conn, struct st_quicly_handle_payload_state_t *state)
{
    quicly_reset_stream_frame_t frame;
    quicly_stream_t *stream;
    int ret;

    if ((ret = quicly_decode_reset_stream_frame(&state->src, state->end, &frame)) != 0)
        return ret;

    if ((ret = get_stream_or_open_if_new(conn, frame.stream_id, &stream)) != 0 || stream == NULL)
        return ret;

    if (!quicly_recvstate_transfer_complete(&stream->recvstate)) {
        uint64_t bytes_missing;
        if ((ret = quicly_recvstate_reset(&stream->recvstate, frame.final_size, &bytes_missing)) != 0)
            return ret;
        stream->conn->ingress.max_data.bytes_consumed += bytes_missing;
        stream->callbacks->on_receive_reset(stream, QUICLY_ERROR_FROM_APPLICATION_ERROR_CODE(frame.app_error_code));
        if (stream->conn->super.state >= QUICLY_STATE_CLOSING)
            return QUICLY_ERROR_IS_CLOSING;
        if (stream_is_destroyable(stream))
            destroy_stream(stream, 0);
    }

    return 0;
}

static int handle_ack_frame(quicly_conn_t *conn, struct st_quicly_handle_payload_state_t *state)
{
    quicly_ack_frame_t frame;
    quicly_sentmap_iter_t iter;
    struct {
        uint64_t pn;
        int64_t sent_at;
    } largest_newly_acked = {UINT64_MAX, INT64_MAX};
    size_t bytes_acked = 0;
    int includes_ack_eliciting = 0, ret;

    if ((ret = quicly_decode_ack_frame(&state->src, state->end, &frame, state->frame_type == QUICLY_FRAME_TYPE_ACK_ECN)) != 0)
        return ret;

    uint64_t pn_acked = frame.smallest_acknowledged;

    switch (state->epoch) {
    case QUICLY_EPOCH_0RTT:
        return QUICLY_TRANSPORT_ERROR_PROTOCOL_VIOLATION;
    case QUICLY_EPOCH_HANDSHAKE:
        conn->super.peer.address_validation.send_probe = 0;
        break;
    default:
        break;
    }

    init_acks_iter(conn, &iter);

    /* TODO log PNs being ACKed too late */

    size_t gap_index = frame.num_gaps;
    while (1) {
        assert(frame.ack_block_lengths[gap_index] != 0);
        /* Ack blocks are organized in the ACK frame and consequently in the ack_block_lengths array from the largest acked down.
         * Processing acks in packet number order requires processing the ack blocks in reverse order. */
        uint64_t pn_block_max = pn_acked + frame.ack_block_lengths[gap_index] - 1;
        QUICLY_PROBE(QUICTRACE_RECV_ACK, conn, probe_now(), pn_acked, pn_block_max);
        while (quicly_sentmap_get(&iter)->packet_number < pn_acked)
            quicly_sentmap_skip(&iter);
        do {
            const quicly_sent_packet_t *sent = quicly_sentmap_get(&iter);
            uint64_t pn_sent = sent->packet_number;
            assert(pn_acked <= pn_sent);
            if (pn_acked < pn_sent) {
                /* set pn_acked to pn_sent; or past the end of the ack block, for use with the next ack block */
                if (pn_sent <= pn_block_max) {
                    pn_acked = pn_sent;
                } else {
                    pn_acked = pn_block_max + 1;
                    break;
                }
            }
            /* process newly acked packet */
            if (state->epoch != sent->ack_epoch)
                return QUICLY_PROTOCOL_VERSION;
            int is_late_ack = 0;
            if (sent->ack_eliciting) {
                includes_ack_eliciting = 1;
                if (sent->bytes_in_flight == 0) {
                    is_late_ack = 1;
                    ++conn->super.stats.num_packets.late_acked;
                }
            }
            ++conn->super.stats.num_packets.ack_received;
            largest_newly_acked.pn = pn_acked;
            largest_newly_acked.sent_at = sent->sent_at;
            QUICLY_PROBE(PACKET_ACKED, conn, probe_now(), pn_acked, is_late_ack);
            if (sent->bytes_in_flight != 0) {
                bytes_acked += sent->bytes_in_flight;
            }
            if ((ret = quicly_sentmap_update(&conn->egress.sentmap, &iter, QUICLY_SENTMAP_EVENT_ACKED, conn)) != 0)
                return ret;
            if (state->epoch == QUICLY_EPOCH_1RTT) {
                struct st_quicly_application_space_t *space = conn->application;
                if (space->cipher.egress.key_update_pn.last <= pn_acked) {
                    space->cipher.egress.key_update_pn.last = UINT64_MAX;
                    space->cipher.egress.key_update_pn.next = conn->egress.packet_number + conn->super.ctx->max_packets_per_key;
                    QUICLY_PROBE(CRYPTO_SEND_KEY_UPDATE_CONFIRMED, conn, probe_now(), space->cipher.egress.key_update_pn.next);
                }
            }
            ++pn_acked;
        } while (pn_acked <= pn_block_max);
        assert(pn_acked == pn_block_max + 1);
        if (gap_index-- == 0)
            break;
        pn_acked += frame.gaps[gap_index];
    }

    QUICLY_PROBE(QUICTRACE_RECV_ACK_DELAY, conn, probe_now(), frame.ack_delay);

    /* Update loss detection engine on ack. The function uses ack_delay only when the largest_newly_acked is also the largest acked
     * so far. So, it does not matter if the ack_delay being passed in does not apply to the largest_newly_acked. */
    quicly_loss_on_ack_received(&conn->egress.loss, largest_newly_acked.pn, now, largest_newly_acked.sent_at, frame.ack_delay,
                                includes_ack_eliciting);

    /* OnPacketAcked and OnPacketAckedCC */
    if (bytes_acked > 0) {
        quicly_cc_on_acked(&conn->egress.cc, (uint32_t)bytes_acked, frame.largest_acknowledged,
                           (uint32_t)(conn->egress.sentmap.bytes_in_flight + bytes_acked));
        QUICLY_PROBE(QUICTRACE_CC_ACK, conn, probe_now(), &conn->egress.loss.rtt, conn->egress.cc.cwnd,
                     conn->egress.sentmap.bytes_in_flight);
    }

    QUICLY_PROBE(CC_ACK_RECEIVED, conn, probe_now(), frame.largest_acknowledged, bytes_acked, conn->egress.cc.cwnd,
                 conn->egress.sentmap.bytes_in_flight);

    /* loss-detection  */
    quicly_loss_detect_loss(&conn->egress.loss, frame.largest_acknowledged, do_detect_loss);
    update_loss_alarm(conn);

    return 0;
}

static int handle_max_stream_data_frame(quicly_conn_t *conn, struct st_quicly_handle_payload_state_t *state)
{
    quicly_max_stream_data_frame_t frame;
    quicly_stream_t *stream;
    int ret;

    if ((ret = quicly_decode_max_stream_data_frame(&state->src, state->end, &frame)) != 0)
        return ret;

    QUICLY_PROBE(MAX_STREAM_DATA_RECEIVE, conn, probe_now(), frame.stream_id, frame.max_stream_data);

    if (!quicly_stream_has_send_side(quicly_is_client(conn), frame.stream_id))
        return QUICLY_TRANSPORT_ERROR_FRAME_ENCODING;

    if ((stream = quicly_get_stream(conn, frame.stream_id)) == NULL)
        return 0;

    if (frame.max_stream_data < stream->_send_aux.max_stream_data)
        return 0;
    stream->_send_aux.max_stream_data = frame.max_stream_data;

    if (stream->_send_aux.reset_stream.sender_state == QUICLY_SENDER_STATE_NONE)
        resched_stream_data(stream);

    return 0;
}

static int handle_data_blocked_frame(quicly_conn_t *conn, struct st_quicly_handle_payload_state_t *state)
{
    quicly_data_blocked_frame_t frame;
    int ret;

    if ((ret = quicly_decode_data_blocked_frame(&state->src, state->end, &frame)) != 0)
        return ret;

    QUICLY_PROBE(DATA_BLOCKED_RECEIVE, conn, probe_now(), frame.offset);

    quicly_maxsender_request_transmit(&conn->ingress.max_data.sender);
    if (should_send_max_data(conn))
        conn->egress.send_ack_at = 0;

    return 0;
}

static int handle_stream_data_blocked_frame(quicly_conn_t *conn, struct st_quicly_handle_payload_state_t *state)
{
    quicly_stream_data_blocked_frame_t frame;
    quicly_stream_t *stream;
    int ret;

    if ((ret = quicly_decode_stream_data_blocked_frame(&state->src, state->end, &frame)) != 0)
        return ret;

    QUICLY_PROBE(STREAM_DATA_BLOCKED_RECEIVE, conn, probe_now(), frame.stream_id, frame.offset);

    if (!quicly_stream_has_receive_side(quicly_is_client(conn), frame.stream_id))
        return QUICLY_TRANSPORT_ERROR_FRAME_ENCODING;

    if ((stream = quicly_get_stream(conn, frame.stream_id)) != NULL) {
        quicly_maxsender_request_transmit(&stream->_send_aux.max_stream_data_sender);
        if (should_send_max_stream_data(stream))
            sched_stream_control(stream);
    }

    return 0;
}

static int handle_streams_blocked_frame(quicly_conn_t *conn, struct st_quicly_handle_payload_state_t *state)
{
    quicly_streams_blocked_frame_t frame;
    int uni = state->frame_type == QUICLY_FRAME_TYPE_STREAMS_BLOCKED_UNI, ret;

    if ((ret = quicly_decode_streams_blocked_frame(&state->src, state->end, &frame)) != 0)
        return ret;

    QUICLY_PROBE(STREAMS_BLOCKED_RECEIVE, conn, probe_now(), frame.count, uni);

    quicly_maxsender_t *maxsender = uni ? conn->ingress.max_streams.uni : conn->ingress.max_streams.bidi;
    if (maxsender != NULL) {
        quicly_maxsender_request_transmit(maxsender);
        if (should_send_max_streams(conn, uni))
            conn->egress.send_ack_at = 0;
    }

    return 0;
}

static int handle_max_streams_frame(quicly_conn_t *conn, struct st_quicly_handle_payload_state_t *state)
{
    quicly_max_streams_frame_t frame;
    int uni = state->frame_type == QUICLY_FRAME_TYPE_MAX_STREAMS_UNI, ret;

    if ((ret = quicly_decode_max_streams_frame(&state->src, state->end, &frame)) != 0)
        return ret;

    QUICLY_PROBE(MAX_STREAMS_RECEIVE, conn, probe_now(), frame.count, uni);

    if ((ret = update_max_streams(uni ? &conn->egress.max_streams.uni : &conn->egress.max_streams.bidi, frame.count)) != 0)
        return ret;

    open_blocked_streams(conn, uni);

    return 0;
}

static int handle_path_challenge_frame(quicly_conn_t *conn, struct st_quicly_handle_payload_state_t *state)
{
    quicly_path_challenge_frame_t frame;
    int ret;

    if ((ret = quicly_decode_path_challenge_frame(&state->src, state->end, &frame)) != 0)
        return ret;
    return schedule_path_challenge(conn, 1, frame.data);
}

static int handle_path_response_frame(quicly_conn_t *conn, struct st_quicly_handle_payload_state_t *state)
{
    return QUICLY_TRANSPORT_ERROR_PROTOCOL_VIOLATION;
}

static int handle_new_token_frame(quicly_conn_t *conn, struct st_quicly_handle_payload_state_t *state)
{
    quicly_new_token_frame_t frame;
    int ret;

    if ((ret = quicly_decode_new_token_frame(&state->src, state->end, &frame)) != 0)
        return ret;
    QUICLY_PROBE(NEW_TOKEN_RECEIVE, conn, probe_now(), frame.token.base, frame.token.len);
    if (conn->super.ctx->save_resumption_token == NULL)
        return 0;
    return conn->super.ctx->save_resumption_token->cb(conn->super.ctx->save_resumption_token, conn, frame.token);
}

static int handle_stop_sending_frame(quicly_conn_t *conn, struct st_quicly_handle_payload_state_t *state)
{
    quicly_stop_sending_frame_t frame;
    quicly_stream_t *stream;
    int ret;

    if ((ret = quicly_decode_stop_sending_frame(&state->src, state->end, &frame)) != 0)
        return ret;

    if ((ret = get_stream_or_open_if_new(conn, frame.stream_id, &stream)) != 0 || stream == NULL)
        return ret;

    if (quicly_sendstate_is_open(&stream->sendstate)) {
        /* reset the stream, then notify the application */
        int err = QUICLY_ERROR_FROM_APPLICATION_ERROR_CODE(frame.app_error_code);
        quicly_reset_stream(stream, err);
        stream->callbacks->on_send_stop(stream, err);
        if (stream->conn->super.state >= QUICLY_STATE_CLOSING)
            return QUICLY_ERROR_IS_CLOSING;
    }

    return 0;
}

static int handle_max_data_frame(quicly_conn_t *conn, struct st_quicly_handle_payload_state_t *state)
{
    quicly_max_data_frame_t frame;
    int ret;

    if ((ret = quicly_decode_max_data_frame(&state->src, state->end, &frame)) != 0)
        return ret;

    QUICLY_PROBE(MAX_DATA_RECEIVE, conn, probe_now(), frame.max_data);

    if (frame.max_data < conn->egress.max_data.permitted)
        return 0;
    conn->egress.max_data.permitted = frame.max_data;

    return 0;
}

static int negotiate_using_version(quicly_conn_t *conn, uint32_t version)
{
    /* set selected version */
    conn->super.version = version;
    QUICLY_PROBE(VERSION_SWITCH, conn, probe_now(), version);

    /* reschedule all the packets that have been sent for immediate resend */
    return discard_sentmap_by_epoch(conn, ~0u);
}

static int handle_version_negotiation_packet(quicly_conn_t *conn, quicly_decoded_packet_t *packet)
{
#define CAN_SELECT(v) ((v) != conn->super.version && (v) == QUICLY_PROTOCOL_VERSION)

    const uint8_t *src = packet->octets.base + packet->encrypted_off, *end = packet->octets.base + packet->octets.len;

    if (src == end || (end - src) % 4 != 0)
        return QUICLY_TRANSPORT_ERROR_PROTOCOL_VIOLATION;
    while (src != end) {
        uint32_t supported_version = quicly_decode32(&src);
        if (CAN_SELECT(supported_version))
            return negotiate_using_version(conn, supported_version);
    }
    return QUICLY_ERROR_NO_COMPATIBLE_VERSION;

#undef CAN_SELECT
}

static int compare_socket_address(struct sockaddr *x, struct sockaddr *y)
{
#define CMP(a, b)                                                                                                                  \
    if (a != b)                                                                                                                    \
    return a < b ? -1 : 1

    CMP(x->sa_family, y->sa_family);

    if (x->sa_family == AF_INET) {
        struct sockaddr_in *xin = (void *)x, *yin = (void *)y;
        CMP(ntohl(xin->sin_addr.s_addr), ntohl(yin->sin_addr.s_addr));
        CMP(ntohs(xin->sin_port), ntohs(yin->sin_port));
    } else if (x->sa_family == AF_INET6) {
        struct sockaddr_in6 *xin6 = (void *)x, *yin6 = (void *)y;
        int r = memcmp(xin6->sin6_addr.s6_addr, yin6->sin6_addr.s6_addr, sizeof(xin6->sin6_addr.s6_addr));
        if (r != 0)
            return r;
        CMP(ntohs(xin6->sin6_port), ntohs(yin6->sin6_port));
        CMP(xin6->sin6_flowinfo, yin6->sin6_flowinfo);
        CMP(xin6->sin6_scope_id, yin6->sin6_scope_id);
    } else if (x->sa_family == AF_UNSPEC) {
        return 1;
    } else {
        assert(!"unknown sa_family");
    }

#undef CMP
    return 0;
}

static int is_stateless_reset(quicly_conn_t *conn, quicly_decoded_packet_t *decoded)
{
    switch (decoded->_is_stateless_reset_cached) {
    case QUICLY__DECODED_PACKET_CACHED_IS_STATELESS_RESET:
        return 1;
    case QUICLY__DECODED_PACKET_CACHED_NOT_STATELESS_RESET:
        return 0;
    default:
        break;
    }

    if (conn->super.peer.stateless_reset.token == NULL)
        return 0;
    if (decoded->octets.len < QUICLY_STATELESS_RESET_PACKET_MIN_LEN)
        return 0;
    if (memcmp(decoded->octets.base + decoded->octets.len - QUICLY_STATELESS_RESET_TOKEN_LEN,
               conn->super.peer.stateless_reset.token, QUICLY_STATELESS_RESET_TOKEN_LEN) != 0)
        return 0;

    return 1;
}

int quicly_is_destination(quicly_conn_t *conn, struct sockaddr *dest_addr, struct sockaddr *src_addr,
                          quicly_decoded_packet_t *decoded)
{
    if (QUICLY_PACKET_IS_LONG_HEADER(decoded->octets.base[0])) {
        /* long header: validate address, then consult the CID */
        if (compare_socket_address(&conn->super.peer.address.sa, src_addr) != 0)
            return 0;
        if (conn->super.host.address.sa.sa_family != AF_UNSPEC &&
            compare_socket_address(&conn->super.host.address.sa, dest_addr) != 0)
            return 0;
        /* server may see the CID generated by the client for Initial and 0-RTT packets */
        if (!quicly_is_client(conn) && decoded->cid.dest.might_be_client_generated) {
            if (quicly_cid_is_equal(&conn->super.host.offered_cid, decoded->cid.dest.encrypted))
                goto Found;
        }
    }

    if (conn->super.ctx->cid_encryptor != NULL) {
        /* Note on multiple CIDs
         * Multiple CIDs issued by this host are always based on the same 3-tuple (master_id, thread_id, node_id)
         * and the only difference is path_id. Therefore comparing the 3-tuple is enough to cover all CIDs issued by
         * this host.
         */
        if (conn->super.master_id.master_id == decoded->cid.dest.plaintext.master_id &&
            conn->super.master_id.thread_id == decoded->cid.dest.plaintext.thread_id &&
            conn->super.master_id.node_id == decoded->cid.dest.plaintext.node_id)
            goto Found;
        if (is_stateless_reset(conn, decoded))
            goto Found_StatelessReset;
    } else {
        if (compare_socket_address(&conn->super.peer.address.sa, src_addr) == 0)
            goto Found;
        if (conn->super.host.address.sa.sa_family != AF_UNSPEC &&
            compare_socket_address(&conn->super.host.address.sa, dest_addr) != 0)
            return 0;
    }

    /* not found */
    return 0;

Found:
    decoded->_is_stateless_reset_cached = QUICLY__DECODED_PACKET_CACHED_NOT_STATELESS_RESET;
    return 1;

Found_StatelessReset:
    decoded->_is_stateless_reset_cached = QUICLY__DECODED_PACKET_CACHED_IS_STATELESS_RESET;
    return 1;
}

static int handle_close(quicly_conn_t *conn, int err, uint64_t frame_type, ptls_iovec_t reason_phrase)
{
    int ret;

    if (conn->super.state >= QUICLY_STATE_CLOSING)
        return 0;

    /* switch to closing state, notify the app (at this moment the streams are accessible), then destroy the streams */
    if ((ret = enter_close(conn, 0, err != QUICLY_ERROR_RECEIVED_STATELESS_RESET)) != 0)
        return ret;
    if (conn->super.ctx->closed_by_peer != NULL)
        conn->super.ctx->closed_by_peer->cb(conn->super.ctx->closed_by_peer, conn, err, frame_type,
                                            (const char *)reason_phrase.base, reason_phrase.len);
    destroy_all_streams(conn, err, 0);

    return 0;
}

static int handle_transport_close_frame(quicly_conn_t *conn, struct st_quicly_handle_payload_state_t *state)
{
    quicly_transport_close_frame_t frame;
    int ret;

    if ((ret = quicly_decode_transport_close_frame(&state->src, state->end, &frame)) != 0)
        return ret;

    QUICLY_PROBE(TRANSPORT_CLOSE_RECEIVE, conn, probe_now(), frame.error_code, frame.frame_type,
                 QUICLY_PROBE_ESCAPE_UNSAFE_STRING(frame.reason_phrase.base, frame.reason_phrase.len));
    return handle_close(conn, QUICLY_ERROR_FROM_TRANSPORT_ERROR_CODE(frame.error_code), frame.frame_type, frame.reason_phrase);
}

static int handle_application_close_frame(quicly_conn_t *conn, struct st_quicly_handle_payload_state_t *state)
{
    quicly_application_close_frame_t frame;
    int ret;

    if ((ret = quicly_decode_application_close_frame(&state->src, state->end, &frame)) != 0)
        return ret;

    QUICLY_PROBE(APPLICATION_CLOSE_RECEIVE, conn, probe_now(), frame.error_code,
                 QUICLY_PROBE_ESCAPE_UNSAFE_STRING(frame.reason_phrase.base, frame.reason_phrase.len));
    return handle_close(conn, QUICLY_ERROR_FROM_APPLICATION_ERROR_CODE(frame.error_code), UINT64_MAX, frame.reason_phrase);
}

static int handle_padding_frame(quicly_conn_t *conn, struct st_quicly_handle_payload_state_t *state)
{
    return 0;
}

static int handle_ping_frame(quicly_conn_t *conn, struct st_quicly_handle_payload_state_t *state)
{
    return 0;
}

static struct st_quicly_spare_cid_t *pick_spare_cid(quicly_conn_t *conn)
{
    struct st_quicly_spare_cid_t *cid = NULL;
    /* find the CID with smallest sequence number */
    for (int i = 0; i < QUICLY_LOCAL_ACTIVE_CONNECTION_ID_LIMIT - 1; i++) {
        struct st_quicly_spare_cid_t *c = &conn->super.peer.spare_cids[i];
        if (!c->is_active)
            continue;

        if (cid == NULL || cid->sequence > c->sequence) {
            cid = c;
        }
    }

    return cid;
}

/**
 * compares CIDs, returns zero if identical
 */
static int cmp_cid(const quicly_cid_t *l, ptls_iovec_t r)
{
    if (l->len != r.len)
        return 1;
    return memcmp(l->cid, r.base, l->len);
}

static int handle_new_connection_id_frame(quicly_conn_t *conn, struct st_quicly_handle_payload_state_t *state)
{
    int ret;
    int need_to_replace_cid = 0;
    quicly_new_connection_id_frame_t frame;

    /* TODO: return error when using zero-length CID */

    if ((ret = quicly_decode_new_connection_id_frame(&state->src, state->end, &frame)) != 0)
        return ret;

    QUICLY_PROBE(NEW_CONNECTION_ID_RECEIVE, conn, probe_now(), frame.sequence, frame.retire_prior_to);

    if (frame.sequence < conn->super.peer.max_retire_prior_to) {
        /* An endpoint that receives a NEW_CONNECTION_ID frame with a sequence number smaller than the Retire Prior To
         * field of a previously received NEW_CONNECTION_ID frame MUST send a corresponding RETIRE_CONNECTION_ID frame
         * that retires the newly received connection ID, unless it has already done so for that sequence number. (19.15)
         * TODO: "unless ..." part may not be properly addressed here (we may already have sent the RCID frame for this
         * sequence) */
        if (schedule_retire_connection_id(conn, frame.sequence) != 0)
            return QUICLY_TRANSPORT_ERROR_INTERNAL;
        /* do not install this CID */
        return 0;
    }
    /* First, handle retire_prior_to field.
     * This order is important as it is possible to receive a NEW_CONNECTION_ID frame
     * such that it retires active_connection_id_limit CIDs and then installs
     * one new CID.
     */
    if (frame.retire_prior_to > conn->super.peer.max_retire_prior_to) {
        if (frame.retire_prior_to > conn->super.peer.cid_sequence) {
            if (schedule_retire_connection_id(conn, conn->super.peer.cid_sequence) != 0) {
                /* TODO: if the scheduling fails (likely due to malloc failure),
                 * it's possible that we could continue without disrupting the connection
                 * -- just silently ignore retire_prior_to and the peer will eventually
                 * retransmit the same information.
                 * However given that malloc failure indicates catastrophic events are going
                 * on in the system, probably it's reasonable to drop the connection by
                 * returning the error. */
                return QUICLY_TRANSPORT_ERROR_INTERNAL;
            }
            need_to_replace_cid = 1;
        }

        /* retire CIDs in the spare pool */
        for (int i = 0; i < QUICLY_LOCAL_ACTIVE_CONNECTION_ID_LIMIT - 1; i++) {
            struct st_quicly_spare_cid_t *spare_cid = &conn->super.peer.spare_cids[i];
            if (!spare_cid->is_active || spare_cid->sequence >= frame.retire_prior_to)
                continue;
            if (schedule_retire_connection_id(conn, spare_cid->sequence) != 0)
                return QUICLY_TRANSPORT_ERROR_INTERNAL;
            spare_cid->is_active = 0;
        }
        conn->super.peer.max_retire_prior_to = frame.retire_prior_to;
    }

    if (need_to_replace_cid) {
        struct st_quicly_spare_cid_t *spare_cid = pick_spare_cid(conn);
        if (spare_cid == NULL) {
            /* the peer has retired every CID and is installing a new one */
            set_cid(&conn->super.peer.cid, frame.cid);
            memcpy(conn->super.peer.stateless_reset._buf, frame.stateless_reset_token, QUICLY_STATELESS_RESET_TOKEN_LEN);
            conn->super.peer.stateless_reset.token = conn->super.peer.stateless_reset._buf;
            conn->super.peer.cid_sequence = frame.sequence;
            return 0;
        }
        /* replace with the picked one */
        spare_cid->is_active = 0;
        conn->super.peer.cid = spare_cid->cid;
        memcpy(conn->super.peer.stateless_reset._buf, spare_cid->stateless_reset_token, QUICLY_STATELESS_RESET_TOKEN_LEN);
        conn->super.peer.stateless_reset.token = conn->super.peer.stateless_reset._buf;
        conn->super.peer.cid_sequence = spare_cid->sequence;
    }

    /* store new CID as a spare */
    for (int i = 0; i < QUICLY_LOCAL_ACTIVE_CONNECTION_ID_LIMIT - 1; i++) {
        struct st_quicly_spare_cid_t *spare_cid = &conn->super.peer.spare_cids[i];
        if (spare_cid->is_active) {
            /* If an endpoint receives a NEW_CONNECTION_ID frame that repeats a previously issued connection ID with
             * a different Stateless Reset Token or a different sequence number, or if a sequence number is used for
             * different connection IDs, the endpoint MAY treat that receipt as a connection error of type PROTOCOL_VIOLATION.
             * (19.15)
             */
            if (cmp_cid(&spare_cid->cid, frame.cid) == 0) {
                if (spare_cid->sequence == frame.sequence &&
                    memcmp(spare_cid->stateless_reset_token, frame.stateless_reset_token, QUICLY_STATELESS_RESET_TOKEN_LEN) == 0) {
                    /* likely a duplicate due to retransmission */
                    return 0;
                } else {
                    /* received a frame that carries conflicting information */
                    return QUICLY_TRANSPORT_ERROR_PROTOCOL_VIOLATION;
                }
            }
            if (spare_cid->sequence == frame.sequence && cmp_cid(&spare_cid->cid, frame.cid) != 0)
                return QUICLY_TRANSPORT_ERROR_PROTOCOL_VIOLATION;

            continue;
        }
        spare_cid->sequence = frame.sequence;
        set_cid(&spare_cid->cid, frame.cid);
        memcpy(spare_cid->stateless_reset_token, frame.stateless_reset_token, QUICLY_STATELESS_RESET_TOKEN_LEN);
        spare_cid->is_active = 1;
        return 0;
    }

    /* Could not store the new CID -- peer sent NEW_CONNECTION_ID while we have already reached active_connection_id_limit */
    return QUICLY_TRANSPORT_ERROR_CONNECTION_ID_LIMIT;
}

static int handle_retire_connection_id_frame(quicly_conn_t *conn, struct st_quicly_handle_payload_state_t *state)
{
    int ret;
    quicly_retire_connection_id_frame_t frame;

    if ((ret = quicly_decode_retire_connection_id_frame(&state->src, state->end, &frame)) != 0)
        return ret;

    /* TODO: return PROTOCOL_VIOLATION if sequence is associated with a DCID of this packet */

    /* TODO: implement retirement logic */
    QUICLY_PROBE(RETIRE_CONNECTION_ID_RECEIVE, conn, probe_now(), frame.sequence);

    return QUICLY_TRANSPORT_ERROR_PROTOCOL_VIOLATION;
}

static int handle_handshake_done_frame(quicly_conn_t *conn, struct st_quicly_handle_payload_state_t *state)
{
    int ret;

    QUICLY_PROBE(HANDSHAKE_DONE_RECEIVE, conn, probe_now());

    if (!quicly_is_client(conn))
        return QUICLY_TRANSPORT_ERROR_PROTOCOL_VIOLATION;

    assert(conn->initial == NULL);
    if (conn->handshake == NULL)
        return 0;

    conn->super.peer.address_validation.send_probe = 0;
    if ((ret = discard_handshake_context(conn, QUICLY_EPOCH_HANDSHAKE)) != 0)
        return ret;
    update_loss_alarm(conn);
    return 0;
}

static int handle_payload(quicly_conn_t *conn, size_t epoch, const uint8_t *_src, size_t _len, uint64_t *offending_frame_type,
                          int *is_ack_only)
{
    /* clang-format off */

    /* `frame_handlers` is an array of frame handlers and the properties of the frames, indexed by the ID of the frame. */
    static const struct {
        int (*cb)(quicly_conn_t *, struct st_quicly_handle_payload_state_t *); /* callback function that handles the frame */
        uint8_t permitted_epochs;  /* the epochs the frame can appear, calculated as bitwise-or of `1 << epoch` */
        uint8_t ack_eliciting;     /* boolean indicating if the frame is ack-eliciting */
    } frame_handlers[] = {
#define FRAME(n, i, z, h, o, ae)                                                                                                   \
    {                                                                                                                              \
        handle_##n##_frame,                                                                                                        \
        (i << QUICLY_EPOCH_INITIAL) | (z << QUICLY_EPOCH_0RTT) | (h << QUICLY_EPOCH_HANDSHAKE) | (o << QUICLY_EPOCH_1RTT),         \
        ae                                                                                                                         \
    }
        /*   +----------------------+-------------------+---------------+
         *   |                      |  permitted epochs |               |
         *   |        frame         +----+----+----+----+ ack-eliciting |
         *   |                      | IN | 0R | HS | 1R |               |
         *   +----------------------+----+----+----+----+---------------+ */
        FRAME( padding              ,  1 ,  1 ,  1 ,  1 ,             0 ), /* 0 */
        FRAME( ping                 ,  1 ,  1 ,  1 ,  1 ,             1 ),
        FRAME( ack                  ,  1 ,  0 ,  1 ,  1 ,             0 ),
        FRAME( ack                  ,  1 ,  0 ,  1 ,  1 ,             0 ),
        FRAME( reset_stream         ,  0 ,  1 ,  0 ,  1 ,             1 ),
        FRAME( stop_sending         ,  0 ,  1 ,  0 ,  1 ,             1 ),
        FRAME( crypto               ,  1 ,  0 ,  1 ,  1 ,             1 ),
        FRAME( new_token            ,  0 ,  0 ,  0 ,  1 ,             1 ),
        FRAME( stream               ,  0 ,  1 ,  0 ,  1 ,             1 ), /* 8 */
        FRAME( stream               ,  0 ,  1 ,  0 ,  1 ,             1 ),
        FRAME( stream               ,  0 ,  1 ,  0 ,  1 ,             1 ),
        FRAME( stream               ,  0 ,  1 ,  0 ,  1 ,             1 ),
        FRAME( stream               ,  0 ,  1 ,  0 ,  1 ,             1 ),
        FRAME( stream               ,  0 ,  1 ,  0 ,  1 ,             1 ),
        FRAME( stream               ,  0 ,  1 ,  0 ,  1 ,             1 ),
        FRAME( stream               ,  0 ,  1 ,  0 ,  1 ,             1 ),
        FRAME( max_data             ,  0 ,  1 ,  0 ,  1 ,             1 ), /* 16 */
        FRAME( max_stream_data      ,  0 ,  1 ,  0 ,  1 ,             1 ),
        FRAME( max_streams          ,  0 ,  1 ,  0 ,  1 ,             1 ),
        FRAME( max_streams          ,  0 ,  1 ,  0 ,  1 ,             1 ),
        FRAME( data_blocked         ,  0 ,  1 ,  0 ,  1 ,             1 ),
        FRAME( stream_data_blocked  ,  0 ,  1 ,  0 ,  1 ,             1 ),
        FRAME( streams_blocked      ,  0 ,  1 ,  0 ,  1 ,             1 ),
        FRAME( streams_blocked      ,  0 ,  1 ,  0 ,  1 ,             1 ),
        FRAME( new_connection_id    ,  0 ,  1 ,  0 ,  1 ,             1 ), /* 24 */
        FRAME( retire_connection_id ,  0 ,  0 ,  0 ,  1 ,             1 ),
        FRAME( path_challenge       ,  0 ,  1 ,  0 ,  1 ,             1 ),
        FRAME( path_response        ,  0 ,  0 ,  0 ,  1 ,             1 ),
        FRAME( transport_close      ,  1 ,  1 ,  1 ,  1 ,             0 ),
        FRAME( application_close    ,  0 ,  1 ,  0 ,  1 ,             0 ),
        FRAME( handshake_done       ,  0,   0 ,  0 ,  1 ,             1 ),
        /*   +----------------------+----+----+----+----+---------------+ */
#undef FRAME
    };
    /* clang-format on */

    struct st_quicly_handle_payload_state_t state = {_src, _src + _len, epoch};
    size_t num_frames = 0, num_frames_ack_eliciting = 0;
    int ret;

    do {
        state.frame_type = *state.src++;
        if (state.frame_type >= sizeof(frame_handlers) / sizeof(frame_handlers[0])) {
            ret = QUICLY_TRANSPORT_ERROR_FRAME_ENCODING;
            break;
        }
        if ((frame_handlers[state.frame_type].permitted_epochs & (1 << epoch)) == 0) {
            ret = QUICLY_TRANSPORT_ERROR_PROTOCOL_VIOLATION;
            break;
        }
        num_frames += 1;
        num_frames_ack_eliciting += frame_handlers[state.frame_type].ack_eliciting;
        if ((ret = (*frame_handlers[state.frame_type].cb)(conn, &state)) != 0)
            break;
    } while (state.src != state.end);

    *is_ack_only = num_frames_ack_eliciting == 0;
    if (ret != 0)
        *offending_frame_type = state.frame_type;
    return ret;
}

static int handle_stateless_reset(quicly_conn_t *conn)
{
    QUICLY_PROBE(STATELESS_RESET_RECEIVE, conn, probe_now());
    return handle_close(conn, QUICLY_ERROR_RECEIVED_STATELESS_RESET, UINT64_MAX, ptls_iovec_init("", 0));
}

static int validate_retry_tag(quicly_decoded_packet_t *packet, quicly_cid_t *odcid, ptls_aead_context_t *retry_aead)
{
    size_t pseudo_packet_len = 1 + odcid->len + packet->encrypted_off;
    uint8_t pseudo_packet[pseudo_packet_len];
    pseudo_packet[0] = odcid->len;
    memcpy(pseudo_packet + 1, odcid->cid, odcid->len);
    memcpy(pseudo_packet + 1 + odcid->len, packet->octets.base, packet->encrypted_off);
    return ptls_aead_decrypt(retry_aead, packet->octets.base + packet->encrypted_off, packet->octets.base + packet->encrypted_off,
                             PTLS_AESGCM_TAG_SIZE, 0, pseudo_packet, pseudo_packet_len) == 0;
}

int quicly_accept(quicly_conn_t **conn, quicly_context_t *ctx, struct sockaddr *dest_addr, struct sockaddr *src_addr,
                  quicly_decoded_packet_t *packet, quicly_address_token_plaintext_t *address_token,
                  const quicly_cid_plaintext_t *new_cid, ptls_handshake_properties_t *handshake_properties)
{
    struct st_quicly_cipher_context_t ingress_cipher = {NULL}, egress_cipher = {NULL};
    ptls_iovec_t payload;
    uint64_t next_expected_pn, pn, offending_frame_type = QUICLY_FRAME_TYPE_PADDING;
    int is_ack_only, ret;

    *conn = NULL;

    update_now(ctx);

    /* process initials only */
    if ((packet->octets.base[0] & QUICLY_PACKET_TYPE_BITMASK) != QUICLY_PACKET_TYPE_INITIAL) {
        ret = QUICLY_ERROR_PACKET_IGNORED;
        goto Exit;
    }
    if (packet->version != QUICLY_PROTOCOL_VERSION) {
        ret = QUICLY_ERROR_PACKET_IGNORED;
        goto Exit;
    }
    if (packet->cid.dest.encrypted.len < 8) {
        ret = QUICLY_TRANSPORT_ERROR_PROTOCOL_VIOLATION;
        goto Exit;
    }
    if ((ret = setup_initial_encryption(get_aes128gcmsha256(ctx), &ingress_cipher, &egress_cipher, packet->cid.dest.encrypted, 0,
                                        NULL)) != 0)
        goto Exit;
    next_expected_pn = 0; /* is this correct? do we need to take care of underflow? */
    if ((ret = decrypt_packet(ingress_cipher.header_protection, aead_decrypt_fixed_key, ingress_cipher.aead, &next_expected_pn,
                              packet, &pn, &payload)) != 0)
        goto Exit;

    /* create connection */
    if ((*conn = create_connection(ctx, NULL, src_addr, dest_addr, new_cid, handshake_properties)) == NULL) {
        ret = PTLS_ERROR_NO_MEMORY;
        goto Exit;
    }
    (*conn)->super.state = QUICLY_STATE_CONNECTED;
    set_cid(&(*conn)->super.peer.cid, packet->cid.src);
    set_cid(&(*conn)->super.host.offered_cid, packet->cid.dest.encrypted);
    if (address_token != NULL) {
        (*conn)->super.peer.address_validation.validated = 1;
        if (address_token->type == QUICLY_ADDRESS_TOKEN_TYPE_RETRY)
            set_cid(&(*conn)->retry_odcid, ptls_iovec_init(address_token->retry.odcid.cid, address_token->retry.odcid.len));
    }
    if ((ret = setup_handshake_space_and_flow(*conn, QUICLY_EPOCH_INITIAL)) != 0)
        goto Exit;
    (*conn)->initial->super.next_expected_packet_number = next_expected_pn;
    (*conn)->initial->cipher.ingress = ingress_cipher;
    ingress_cipher = (struct st_quicly_cipher_context_t){NULL};
    (*conn)->initial->cipher.egress = egress_cipher;
    egress_cipher = (struct st_quicly_cipher_context_t){NULL};
    (*conn)->crypto.handshake_properties.collected_extensions = server_collected_extensions;

    QUICLY_PROBE(ACCEPT, *conn, probe_now(), QUICLY_PROBE_HEXDUMP(packet->cid.dest.encrypted.base, packet->cid.dest.encrypted.len),
                 address_token);
    QUICLY_PROBE(CRYPTO_DECRYPT, *conn, probe_now(), pn, payload.base, payload.len);
    QUICLY_PROBE(QUICTRACE_RECV, *conn, probe_now(), pn);

    /* handle the input; we ignore is_ack_only, we consult if there's any output from TLS in response to CH anyways */
    (*conn)->super.stats.num_packets.received += 1;
    (*conn)->super.stats.num_bytes.received += packet->octets.len;
    if ((ret = handle_payload(*conn, QUICLY_EPOCH_INITIAL, payload.base, payload.len, &offending_frame_type, &is_ack_only)) != 0)
        goto Exit;
    if ((ret = record_receipt(*conn, &(*conn)->initial->super, pn, 0, QUICLY_EPOCH_INITIAL)) != 0)
        goto Exit;

Exit:
    if (*conn != NULL && ret != 0) {
        initiate_close(*conn, ret, offending_frame_type, "");
        ret = 0;
    }
    return ret;
}

int quicly_receive(quicly_conn_t *conn, struct sockaddr *dest_addr, struct sockaddr *src_addr, quicly_decoded_packet_t *packet)
{
    ptls_cipher_context_t *header_protection;
    struct {
        int (*cb)(void *, uint64_t, quicly_decoded_packet_t *, size_t, size_t *);
        void *ctx;
    } aead;
    struct st_quicly_pn_space_t **space;
    size_t epoch;
    ptls_iovec_t payload;
    uint64_t pn, offending_frame_type = QUICLY_FRAME_TYPE_PADDING;
    int is_ack_only, ret;

    update_now(conn->super.ctx);

    QUICLY_PROBE(RECEIVE, conn, probe_now(), QUICLY_PROBE_HEXDUMP(packet->cid.dest.encrypted.base, packet->cid.dest.encrypted.len),
                 packet->octets.base, packet->octets.len);

    if (is_stateless_reset(conn, packet)) {
        ret = handle_stateless_reset(conn);
        goto Exit;
    }

    /* FIXME check peer address */

    switch (conn->super.state) {
    case QUICLY_STATE_CLOSING:
        ++conn->egress.connection_close.num_packets_received;
        /* respond with a CONNECTION_CLOSE frame using exponential back-off */
        if (__builtin_popcountl(conn->egress.connection_close.num_packets_received) == 1)
            conn->egress.send_ack_at = 0;
        ret = 0;
        goto Exit;
    case QUICLY_STATE_DRAINING:
        ret = 0;
        goto Exit;
    default:
        break;
    }

    if (QUICLY_PACKET_IS_LONG_HEADER(packet->octets.base[0])) {
        if (conn->super.state == QUICLY_STATE_FIRSTFLIGHT) {
            if (packet->version == 0)
                return handle_version_negotiation_packet(conn, packet);
        }
        if (packet->version != QUICLY_PROTOCOL_VERSION) {
            ret = QUICLY_ERROR_PACKET_IGNORED;
            goto Exit;
        }
        switch (packet->octets.base[0] & QUICLY_PACKET_TYPE_BITMASK) {
        case QUICLY_PACKET_TYPE_RETRY: {
            assert(packet->encrypted_off + PTLS_AESGCM_TAG_SIZE == packet->octets.len);
            /* check the packet */
            if (quicly_cid_is_equal(&conn->super.peer.cid, packet->cid.src)) {
                ret = QUICLY_ERROR_PACKET_IGNORED;
                goto Exit;
            }
            /* do not accept a second Retry */
            if (conn->retry_odcid.len != 0) {
                ret = QUICLY_ERROR_PACKET_IGNORED;
                goto Exit;
            }
            ptls_aead_context_t *retry_aead = create_retry_aead(conn->super.ctx, 0);
            int retry_ok = validate_retry_tag(packet, &conn->super.peer.cid, retry_aead);
            ptls_aead_free(retry_aead);
            if (!retry_ok) {
                ret = QUICLY_ERROR_PACKET_IGNORED;
                goto Exit;
            }
            /* check size of the Retry packet */
            if (packet->token.len > QUICLY_MAX_TOKEN_LEN) {
                ret = QUICLY_ERROR_PACKET_IGNORED; /* TODO this is a immediate fatal error, chose a better error code */
                goto Exit;
            }
            /* store token and ODCID */
            free(conn->token.base);
            if ((conn->token.base = malloc(packet->token.len)) == NULL) {
                ret = PTLS_ERROR_NO_MEMORY;
                goto Exit;
            }
            memcpy(conn->token.base, packet->token.base, packet->token.len);
            conn->token.len = packet->token.len;
            conn->retry_odcid = conn->super.peer.cid;
            /* update DCID */
            set_cid(&conn->super.peer.cid, packet->cid.src);
            /* replace initial keys */
            dispose_cipher(&conn->initial->cipher.ingress);
            dispose_cipher(&conn->initial->cipher.egress);
            if ((ret = setup_initial_encryption(get_aes128gcmsha256(conn->super.ctx), &conn->initial->cipher.ingress,
                                                &conn->initial->cipher.egress,
                                                ptls_iovec_init(conn->super.peer.cid.cid, conn->super.peer.cid.len), 1, NULL)) != 0)
                goto Exit;
            /* schedule retransmit */
            ret = discard_sentmap_by_epoch(conn, ~0u);
            goto Exit;
        } break;
        case QUICLY_PACKET_TYPE_INITIAL:
            if (conn->initial == NULL || (header_protection = conn->initial->cipher.ingress.header_protection) == NULL) {
                ret = QUICLY_ERROR_PACKET_IGNORED;
                goto Exit;
            }
            /* update cid if this is the first Initial packet that's being received */
            if (conn->super.state == QUICLY_STATE_FIRSTFLIGHT) {
                assert(quicly_is_client(conn));
                memcpy(conn->super.peer.cid.cid, packet->cid.src.base, packet->cid.src.len);
                conn->super.peer.cid.len = packet->cid.src.len;
            }
            aead.cb = aead_decrypt_fixed_key;
            aead.ctx = conn->initial->cipher.ingress.aead;
            space = (void *)&conn->initial;
            epoch = QUICLY_EPOCH_INITIAL;
            break;
        case QUICLY_PACKET_TYPE_HANDSHAKE:
            if (conn->handshake == NULL || (header_protection = conn->handshake->cipher.ingress.header_protection) == NULL) {
                ret = QUICLY_ERROR_PACKET_IGNORED;
                goto Exit;
            }
            aead.cb = aead_decrypt_fixed_key;
            aead.ctx = conn->handshake->cipher.ingress.aead;
            space = (void *)&conn->handshake;
            epoch = QUICLY_EPOCH_HANDSHAKE;
            break;
        case QUICLY_PACKET_TYPE_0RTT:
            if (quicly_is_client(conn)) {
                ret = QUICLY_ERROR_PACKET_IGNORED;
                goto Exit;
            }
            if (conn->application == NULL ||
                (header_protection = conn->application->cipher.ingress.header_protection.zero_rtt) == NULL) {
                ret = QUICLY_ERROR_PACKET_IGNORED;
                goto Exit;
            }
            aead.cb = aead_decrypt_fixed_key;
            aead.ctx = conn->application->cipher.ingress.aead[1];
            space = (void *)&conn->application;
            epoch = QUICLY_EPOCH_0RTT;
            break;
        default:
            ret = QUICLY_ERROR_PACKET_IGNORED;
            goto Exit;
        }
    } else {
        /* short header packet */
        if (conn->application == NULL ||
            (header_protection = conn->application->cipher.ingress.header_protection.one_rtt) == NULL) {
            ret = QUICLY_ERROR_PACKET_IGNORED;
            goto Exit;
        }
        aead.cb = aead_decrypt_1rtt;
        aead.ctx = conn;
        space = (void *)&conn->application;
        epoch = QUICLY_EPOCH_1RTT;
    }

    /* decrypt */
    if ((ret = decrypt_packet(header_protection, aead.cb, aead.ctx, &(*space)->next_expected_packet_number, packet, &pn,
                              &payload)) != 0) {
        ++conn->super.stats.num_packets.decryption_failed;
        QUICLY_PROBE(CRYPTO_DECRYPT, conn, probe_now(), pn, NULL, 0);
        goto Exit;
    }

    QUICLY_PROBE(CRYPTO_DECRYPT, conn, probe_now(), pn, payload.base, payload.len);
    QUICLY_PROBE(QUICTRACE_RECV, conn, probe_now(), pn);

    /* update states */
    if (conn->super.state == QUICLY_STATE_FIRSTFLIGHT)
        conn->super.state = QUICLY_STATE_CONNECTED;
    conn->super.stats.num_packets.received += 1;
    conn->super.stats.num_bytes.received += packet->octets.len;

    /* state updates, that are triggered by the receipt of a packet */
    if (epoch == QUICLY_EPOCH_HANDSHAKE && conn->initial != NULL) {
        /* Discard Initial space before processing the payload of the Handshake packet to avoid the chance of an ACK frame included
         * in the Handshake packet setting a loss timer for the Initial packet. */
        if ((ret = discard_handshake_context(conn, QUICLY_EPOCH_INITIAL)) != 0)
            goto Exit;
        update_loss_alarm(conn);
        conn->super.peer.address_validation.validated = 1;
    }

    /* handle the payload */
    if ((ret = handle_payload(conn, epoch, payload.base, payload.len, &offending_frame_type, &is_ack_only)) != 0)
        goto Exit;
    if (*space != NULL && conn->super.state < QUICLY_STATE_CLOSING) {
        if ((ret = record_receipt(conn, *space, pn, is_ack_only, epoch)) != 0)
            goto Exit;
    }

    /* state updates post payload processing */
    switch (epoch) {
    case QUICLY_EPOCH_INITIAL:
        assert(conn->initial != NULL);
        if (quicly_is_client(conn) && conn->handshake != NULL && conn->handshake->cipher.egress.aead != NULL) {
            if ((ret = discard_handshake_context(conn, QUICLY_EPOCH_INITIAL)) != 0)
                goto Exit;
            update_loss_alarm(conn);
        }
        break;
    case QUICLY_EPOCH_HANDSHAKE:
        if (quicly_is_client(conn)) {
            /* Running as a client.
             * Respect "disable_migration" TP sent by the peer at the end of the TLS handshake. */
            if (conn->super.host.address.sa.sa_family == AF_UNSPEC && dest_addr != NULL && dest_addr->sa_family != AF_UNSPEC &&
                ptls_handshake_is_complete(conn->crypto.tls) && conn->super.peer.transport_params.disable_active_migration)
                set_address(&conn->super.host.address, dest_addr);
        } else {
            /* Running as a server.
             * If handshake was just completed, drop handshake context, schedule the first emission of HANDSHAKE_DONE frame. */
            if (ptls_handshake_is_complete(conn->crypto.tls)) {
                if ((ret = discard_handshake_context(conn, QUICLY_EPOCH_HANDSHAKE)) != 0)
                    goto Exit;
                assert(conn->handshake == NULL);
                conn->egress.pending_flows |= QUICLY_PENDING_FLOW_HANDSHAKE_DONE_BIT;
            }
        }
        break;
    case QUICLY_EPOCH_1RTT:
        if (!is_ack_only && should_send_max_data(conn))
            conn->egress.send_ack_at = 0;
        break;
    default:
        break;
    }

    update_idle_timeout(conn, 1);

Exit:
    switch (ret) {
    case 0:
        /* Avoid time in the past being emitted by quicly_get_first_timeout. We hit the condition below when retransmission is
         * suspended by the 3x limit (in which case we have loss.alarm_at set but return INT64_MAX from quicly_get_first_timeout
         * until we receive something from the client).
         */
        if (conn->egress.loss.alarm_at < now)
            conn->egress.loss.alarm_at = now;
        assert_consistency(conn, 0);
        break;
    case QUICLY_ERROR_PACKET_IGNORED:
        break;
    default: /* close connection */
        initiate_close(conn, ret, offending_frame_type, "");
        ret = 0;
        break;
    }
    return ret;
}

int quicly_open_stream(quicly_conn_t *conn, quicly_stream_t **_stream, int uni)
{
    quicly_stream_t *stream;
    struct st_quicly_conn_streamgroup_state_t *group;
    uint64_t *max_stream_count;
    uint32_t max_stream_data_local;
    uint64_t max_stream_data_remote;
    int ret;

    /* determine the states */
    if (uni) {
        group = &conn->super.host.uni;
        max_stream_count = &conn->egress.max_streams.uni.count;
        max_stream_data_local = 0;
        max_stream_data_remote = conn->super.peer.transport_params.max_stream_data.uni;
    } else {
        group = &conn->super.host.bidi;
        max_stream_count = &conn->egress.max_streams.bidi.count;
        max_stream_data_local = (uint32_t)conn->super.ctx->transport_params.max_stream_data.bidi_local;
        max_stream_data_remote = conn->super.peer.transport_params.max_stream_data.bidi_remote;
    }

    /* open */
    if ((stream = open_stream(conn, group->next_stream_id, max_stream_data_local, max_stream_data_remote)) == NULL)
        return PTLS_ERROR_NO_MEMORY;
    ++group->num_streams;
    group->next_stream_id += 4;

    /* adjust blocked */
    if (stream->stream_id / 4 >= *max_stream_count) {
        stream->streams_blocked = 1;
        quicly_linklist_insert((uni ? &conn->egress.pending_streams.blocked.uni : &conn->egress.pending_streams.blocked.bidi)->prev,
                               &stream->_send_aux.pending_link.control);
    }

    /* application-layer initialization */
    if ((ret = conn->super.ctx->stream_open->cb(conn->super.ctx->stream_open, stream)) != 0)
        return ret;

    *_stream = stream;
    return 0;
}

void quicly_reset_stream(quicly_stream_t *stream, int err)
{
    assert(quicly_stream_has_send_side(quicly_is_client(stream->conn), stream->stream_id));
    assert(QUICLY_ERROR_IS_QUIC_APPLICATION(err));
    assert(stream->_send_aux.reset_stream.sender_state == QUICLY_SENDER_STATE_NONE);
    assert(!quicly_sendstate_transfer_complete(&stream->sendstate));

    /* dispose sendbuf state */
    quicly_sendstate_reset(&stream->sendstate);

    /* setup RESET_STREAM */
    stream->_send_aux.reset_stream.sender_state = QUICLY_SENDER_STATE_SEND;
    stream->_send_aux.reset_stream.error_code = QUICLY_ERROR_GET_ERROR_CODE(err);

    /* schedule for delivery */
    sched_stream_control(stream);
    resched_stream_data(stream);
}

void quicly_request_stop(quicly_stream_t *stream, int err)
{
    assert(quicly_stream_has_receive_side(quicly_is_client(stream->conn), stream->stream_id));
    assert(QUICLY_ERROR_IS_QUIC_APPLICATION(err));

    /* send STOP_SENDING if the incoming side of the stream is still open */
    if (stream->recvstate.eos == UINT64_MAX && stream->_send_aux.stop_sending.sender_state == QUICLY_SENDER_STATE_NONE) {
        stream->_send_aux.stop_sending.sender_state = QUICLY_SENDER_STATE_SEND;
        stream->_send_aux.stop_sending.error_code = QUICLY_ERROR_GET_ERROR_CODE(err);
        sched_stream_control(stream);
    }
}

socklen_t quicly_get_socklen(struct sockaddr *sa)
{
    switch (sa->sa_family) {
    case AF_INET:
        return sizeof(struct sockaddr_in);
    case AF_INET6:
        return sizeof(struct sockaddr_in6);
    default:
        assert(!"unexpected socket type");
        return 0;
    }
}

char *quicly_escape_unsafe_string(char *buf, const void *bytes, size_t len)
{
    char *dst = buf;
    const char *src = bytes, *end = src + len;

    for (; src != end; ++src) {
        if ((0x20 <= *src && *src <= 0x7e) && !(*src == '"' || *src == '\'' || *src == '\\')) {
            *dst++ = *src;
        } else {
            *dst++ = '\\';
            *dst++ = 'x';
            quicly_byte_to_hex(dst, (uint8_t)*src);
            dst += 2;
        }
    }
    *dst = '\0';

    return buf;
}

char *quicly_hexdump(const uint8_t *bytes, size_t len, size_t indent)
{
    size_t i, line, row, bufsize = indent == SIZE_MAX ? len * 2 + 1 : (indent + 5 + 3 * 16 + 2 + 16 + 1) * ((len + 15) / 16) + 1;
    char *buf, *p;

    if ((buf = malloc(bufsize)) == NULL)
        return NULL;
    p = buf;
    if (indent == SIZE_MAX) {
        for (i = 0; i != len; ++i) {
            quicly_byte_to_hex(p, bytes[i]);
            p += 2;
        }
    } else {
        for (line = 0; line * 16 < len; ++line) {
            for (i = 0; i < indent; ++i)
                *p++ = ' ';
            quicly_byte_to_hex(p, (line >> 4) & 0xff);
            p += 2;
            quicly_byte_to_hex(p, (line << 4) & 0xff);
            p += 2;
            *p++ = ' ';
            for (row = 0; row < 16; ++row) {
                *p++ = row == 8 ? '-' : ' ';
                if (line * 16 + row < len) {
                    quicly_byte_to_hex(p, bytes[line * 16 + row]);
                    p += 2;
                } else {
                    *p++ = ' ';
                    *p++ = ' ';
                }
            }
            *p++ = ' ';
            *p++ = ' ';
            for (row = 0; row < 16; ++row) {
                if (line * 16 + row < len) {
                    int ch = bytes[line * 16 + row];
                    *p++ = 0x20 <= ch && ch < 0x7f ? ch : '.';
                } else {
                    *p++ = ' ';
                }
            }
            *p++ = '\n';
        }
    }
    *p++ = '\0';

    assert(p - buf <= bufsize);

    return buf;
}

void quicly_amend_ptls_context(ptls_context_t *ptls)
{
    static ptls_update_traffic_key_t update_traffic_key = {update_traffic_key_cb};

    ptls->omit_end_of_early_data = 1;
    ptls->max_early_data_size = UINT32_MAX;
    ptls->update_traffic_key = &update_traffic_key;
}

int quicly_encrypt_address_token(void (*random_bytes)(void *, size_t), ptls_aead_context_t *aead, ptls_buffer_t *buf,
                                 size_t start_off, const quicly_address_token_plaintext_t *plaintext)
{
    int ret;

    /* type and IV */
    if ((ret = ptls_buffer_reserve(buf, 1 + aead->algo->iv_size)) != 0)
        goto Exit;
    buf->base[buf->off++] = plaintext->type;
    random_bytes(buf->base + buf->off, aead->algo->iv_size);
    buf->off += aead->algo->iv_size;

    size_t enc_start = buf->off;

    /* data */
    ptls_buffer_push64(buf, plaintext->issued_at);
    {
        uint16_t port;
        ptls_buffer_push_block(buf, 1, {
            switch (plaintext->remote.sa.sa_family) {
            case AF_INET:
                ptls_buffer_pushv(buf, &plaintext->remote.sin.sin_addr.s_addr, 4);
                port = ntohs(plaintext->remote.sin.sin_port);
                break;
            case AF_INET6:
                ptls_buffer_pushv(buf, &plaintext->remote.sin6.sin6_addr, 16);
                port = ntohs(plaintext->remote.sin6.sin6_port);
                break;
            default:
                assert(!"unspported address type");
                break;
            }
        });
        ptls_buffer_push16(buf, port);
    }
    switch (plaintext->type) {
    case QUICLY_ADDRESS_TOKEN_TYPE_RETRY:
        ptls_buffer_push_block(buf, 1, { ptls_buffer_pushv(buf, plaintext->retry.odcid.cid, plaintext->retry.odcid.len); });
        ptls_buffer_push64(buf, plaintext->retry.cidpair_hash);
        break;
    case QUICLY_ADDRESS_TOKEN_TYPE_RESUMPTION:
        ptls_buffer_push_block(buf, 1, { ptls_buffer_pushv(buf, plaintext->resumption.bytes, plaintext->resumption.len); });
        break;
    default:
        assert(!"unexpected token type");
        abort();
    }
    ptls_buffer_push_block(buf, 1, { ptls_buffer_pushv(buf, plaintext->appdata.bytes, plaintext->appdata.len); });

    /* encrypt, abusing the internal API to supply full IV */
    if ((ret = ptls_buffer_reserve(buf, aead->algo->tag_size)) != 0)
        goto Exit;
    aead->do_encrypt_init(aead, buf->base + enc_start - aead->algo->iv_size, buf->base + start_off, enc_start - start_off);
    ptls_aead_encrypt_update(aead, buf->base + enc_start, buf->base + enc_start, buf->off - enc_start);
    ptls_aead_encrypt_final(aead, buf->base + buf->off);
    buf->off += aead->algo->tag_size;

Exit:
    return ret;
}

int quicly_decrypt_address_token(ptls_aead_context_t *aead, quicly_address_token_plaintext_t *plaintext, const void *_token,
                                 size_t len, size_t prefix_len, const char **err_desc)
{
    const uint8_t *const token = _token;
    uint8_t ptbuf[QUICLY_MAX_PACKET_SIZE];
    size_t ptlen;

    assert(len < QUICLY_MAX_PACKET_SIZE);

    *err_desc = NULL;

    /* check if can get type and decrypt */
    if (len < prefix_len + 1 + aead->algo->iv_size + aead->algo->tag_size) {
        *err_desc = "token too small";
        return PTLS_ALERT_DECODE_ERROR;
    }

    /* check type */
    switch (token[prefix_len]) {
    case QUICLY_ADDRESS_TOKEN_TYPE_RETRY:
        plaintext->type = QUICLY_ADDRESS_TOKEN_TYPE_RETRY;
        break;
    case QUICLY_ADDRESS_TOKEN_TYPE_RESUMPTION:
        plaintext->type = QUICLY_ADDRESS_TOKEN_TYPE_RESUMPTION;
        break;
    default:
        *err_desc = "unknown token type";
        return PTLS_ALERT_DECODE_ERROR;
    }

    /* `goto Exit` can only happen below this line, and that is guaranteed by declaring `ret` here */
    int ret;

    /* decrypt */
    if ((ptlen = aead->do_decrypt(aead, ptbuf, token + prefix_len + 1 + aead->algo->iv_size,
                                  len - (prefix_len + 1 + aead->algo->iv_size), token + prefix_len + 1, token,
                                  prefix_len + 1 + aead->algo->iv_size)) == SIZE_MAX) {
        ret = PTLS_ALERT_DECRYPT_ERROR;
        *err_desc = "token decryption failure";
        goto Exit;
    }

    /* parse */
    const uint8_t *src = ptbuf, *end = src + ptlen;
    if ((ret = ptls_decode64(&plaintext->issued_at, &src, end)) != 0)
        goto Exit;
    {
        in_port_t *portaddr;
        ptls_decode_open_block(src, end, 1, {
            switch (end - src) {
            case 4: /* ipv4 */
                plaintext->remote.sin.sin_family = AF_INET;
                memcpy(&plaintext->remote.sin.sin_addr.s_addr, src, 4);
                portaddr = &plaintext->remote.sin.sin_port;
                break;
            case 16: /* ipv6 */
                plaintext->remote.sin6.sin6_family = AF_INET6;
                memcpy(&plaintext->remote.sin6.sin6_addr, src, 16);
                portaddr = &plaintext->remote.sin6.sin6_port;
                break;
            default:
                ret = PTLS_ALERT_DECODE_ERROR;
                goto Exit;
            }
            src = end;
        });
        uint16_t port;
        if ((ret = ptls_decode16(&port, &src, end)) != 0)
            goto Exit;
        *portaddr = htons(port);
    }
    switch (plaintext->type) {
    case QUICLY_ADDRESS_TOKEN_TYPE_RETRY:
        ptls_decode_open_block(src, end, 1, {
            if ((plaintext->retry.odcid.len = end - src) > sizeof(plaintext->retry.odcid.cid)) {
                ret = PTLS_ALERT_DECODE_ERROR;
                goto Exit;
            }
            memcpy(plaintext->retry.odcid.cid, src, plaintext->retry.odcid.len);
            src = end;
        });
        if ((ret = ptls_decode64(&plaintext->retry.cidpair_hash, &src, end)) != 0)
            goto Exit;
        break;
    case QUICLY_ADDRESS_TOKEN_TYPE_RESUMPTION:
        ptls_decode_open_block(src, end, 1, {
            QUICLY_BUILD_ASSERT(sizeof(plaintext->resumption.bytes) >= 256);
            plaintext->resumption.len = end - src;
            memcpy(plaintext->resumption.bytes, src, plaintext->resumption.len);
            src = end;
        });
        break;
    default:
        assert(!"unexpected token type");
        abort();
    }
    ptls_decode_block(src, end, 1, {
        QUICLY_BUILD_ASSERT(sizeof(plaintext->appdata.bytes) >= 256);
        plaintext->appdata.len = end - src;
        memcpy(plaintext->appdata.bytes, src, plaintext->appdata.len);
        src = end;
    });
    ret = 0;

Exit:
    if (ret != 0) {
        if (*err_desc == NULL)
            *err_desc = "token decode error";
        /* promote the error to one that triggers the emission of INVALID_TOKEN_ERROR, if the token looked like a retry */
        if (plaintext->type == QUICLY_ADDRESS_TOKEN_TYPE_RETRY)
            ret = QUICLY_TRANSPORT_ERROR_INVALID_TOKEN;
    }
    return ret;
}

void quicly_stream_noop_on_destroy(quicly_stream_t *stream, int err)
{
}

void quicly_stream_noop_on_send_shift(quicly_stream_t *stream, size_t delta)
{
}

void quicly_stream_noop_on_send_emit(quicly_stream_t *stream, size_t off, void *dst, size_t *len, int *wrote_all)
{
}

void quicly_stream_noop_on_send_stop(quicly_stream_t *stream, int err)
{
}

void quicly_stream_noop_on_receive(quicly_stream_t *stream, size_t off, const void *src, size_t len)
{
}

void quicly_stream_noop_on_receive_reset(quicly_stream_t *stream, int err)
{
}

const quicly_stream_callbacks_t quicly_stream_noop_callbacks = {
    quicly_stream_noop_on_destroy,   quicly_stream_noop_on_send_shift, quicly_stream_noop_on_send_emit,
    quicly_stream_noop_on_send_stop, quicly_stream_noop_on_receive,    quicly_stream_noop_on_receive_reset};

void quicly__debug_printf(quicly_conn_t *conn, const char *function, int line, const char *fmt, ...)
{
#if QUICLY_USE_EMBEDDED_PROBES || QUICLY_USE_DTRACE
    char buf[1024];
    va_list args;

    if (!QUICLY_DEBUG_MESSAGE_ENABLED())
        return;

    va_start(args, fmt);
    vsnprintf(buf, sizeof(buf), fmt, args);
    va_end(args);

    QUICLY_DEBUG_MESSAGE(conn, function, line, buf);
#endif
}<|MERGE_RESOLUTION|>--- conflicted
+++ resolved
@@ -323,7 +323,28 @@
          */
         quicly_cc_t cc;
         /**
-<<<<<<< HEAD
+         * things to be sent at the stream-level, that are not governed by the stream scheduler
+         */
+        struct {
+            /**
+             * list of blocked streams (sorted in ascending order of stream_ids)
+             */
+            struct {
+                quicly_linklist_t uni;
+                quicly_linklist_t bidi;
+            } blocked;
+            /**
+             * list of streams with pending control data (e.g., RESET_STREAM)
+             */
+            quicly_linklist_t control;
+        } pending_streams;
+        /**
+         * bit vector indicating if there's any pending crypto data (the insignificant 4 bits), or other non-stream data
+         */
+        uint8_t pending_flows;
+#define QUICLY_PENDING_FLOW_NEW_TOKEN_BIT (1 << 5)
+#define QUICLY_PENDING_FLOW_HANDSHAKE_DONE_BIT (1 << 6)
+        /**
          * pending NEW_CONNECTION_ID
          */
         struct {
@@ -357,45 +378,6 @@
              */
             uint64_t n_pending;
         } retire_cid;
-    } egress;
-    /**
-     * crypto data
-     */
-    struct {
-        ptls_t *tls;
-        ptls_handshake_properties_t handshake_properties;
-        struct {
-            ptls_raw_extension_t ext[2];
-            ptls_buffer_t buf;
-        } transport_params;
-    } crypto;
-    /**
-     * contains things to be sent, that are covered by flow control, but not by the stream scheduler
-     */
-    struct {
-=======
-         * things to be sent at the stream-level, that are not governed by the stream scheduler
-         */
->>>>>>> 7b53855c
-        struct {
-            /**
-             * list of blocked streams (sorted in ascending order of stream_ids)
-             */
-            struct {
-                quicly_linklist_t uni;
-                quicly_linklist_t bidi;
-            } blocked;
-            /**
-             * list of streams with pending control data (e.g., RESET_STREAM)
-             */
-            quicly_linklist_t control;
-        } pending_streams;
-        /**
-         * bit vector indicating if there's any pending crypto data (the insignificant 4 bits), or other non-stream data
-         */
-        uint8_t pending_flows;
-#define QUICLY_PENDING_FLOW_NEW_TOKEN_BIT (1 << 5)
-#define QUICLY_PENDING_FLOW_HANDSHAKE_DONE_BIT (1 << 6)
     } egress;
     /**
      * crypto data
@@ -1770,12 +1752,8 @@
                     goto Exit;
                 }
                 params->max_ack_delay = (uint16_t)v;
-<<<<<<< HEAD
-            } break;
-            case QUICLY_TRANSPORT_PARAMETER_ID_DISABLE_ACTIVE_MIGRATION:
-                params->disable_active_migration = 1;
-                break;
-            case QUICLY_TRANSPORT_PARAMETER_ID_ACTIVE_CONNECTION_ID_LIMIT: {
+            });
+            DECODE_ONE_EXTENSION(QUICLY_TRANSPORT_PARAMETER_ID_ACTIVE_CONNECTION_ID_LIMIT, {
                 uint64_t v;
                 if ((v = ptls_decode_quicint(&src, end)) == UINT64_MAX) {
                     ret = QUICLY_TRANSPORT_ERROR_TRANSPORT_PARAMETER;
@@ -1786,14 +1764,10 @@
                     goto Exit;
                 }
                 params->active_connection_id_limit = v;
-            } break;
-            default:
-=======
             });
             DECODE_ONE_EXTENSION(QUICLY_TRANSPORT_PARAMETER_ID_DISABLE_ACTIVE_MIGRATION, { params->disable_active_migration = 1; });
             /* skip unknown extension */
             if (ext_index >= 0)
->>>>>>> 7b53855c
                 src = end;
         });
     }
@@ -1911,15 +1885,12 @@
     conn->_.egress.path_challenge.tail_ref = &conn->_.egress.path_challenge.head;
     conn->_.egress.send_ack_at = INT64_MAX;
     quicly_cc_init(&conn->_.egress.cc);
-<<<<<<< HEAD
     conn->_.egress.retire_cid.n_pending = 0;
     for (int i = 0; i < QUICLY_RETIRE_CONNECTION_ID_LIMIT; i++)
         conn->_.egress.retire_cid.sequences[i] = QUICLY_PENDING_RETIRE_CID_EMPTY;
-=======
     quicly_linklist_init(&conn->_.egress.pending_streams.blocked.uni);
     quicly_linklist_init(&conn->_.egress.pending_streams.blocked.bidi);
     quicly_linklist_init(&conn->_.egress.pending_streams.control);
->>>>>>> 7b53855c
     conn->_.crypto.tls = tls;
     if (handshake_properties != NULL) {
         assert(handshake_properties->additional_extensions == NULL);
