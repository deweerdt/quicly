--- conflicted
+++ resolved
@@ -3711,19 +3711,10 @@
     ++conn->egress.connection_close.num_sent;
 
     /* probe */
-<<<<<<< HEAD
     if (offending_frame_type != UINT64_MAX) {
-        QUICLY_PROBE(TRANSPORT_CLOSE_SEND, conn, probe_now(), error_code, offending_frame_type, reason_phrase);
+        QUICLY_PROBE(TRANSPORT_CLOSE_SEND, conn, conn->stash.now, error_code, offending_frame_type, reason_phrase);
     } else {
-        QUICLY_PROBE(APPLICATION_CLOSE_SEND, conn, probe_now(), error_code, reason_phrase);
-=======
-    if (conn->egress.connection_close.frame_type != UINT64_MAX) {
-        QUICLY_PROBE(TRANSPORT_CLOSE_SEND, conn, conn->stash.now, conn->egress.connection_close.error_code,
-                     conn->egress.connection_close.frame_type, conn->egress.connection_close.reason_phrase);
-    } else {
-        QUICLY_PROBE(APPLICATION_CLOSE_SEND, conn, conn->stash.now, conn->egress.connection_close.error_code,
-                     conn->egress.connection_close.reason_phrase);
->>>>>>> 5bbc7b58
+        QUICLY_PROBE(APPLICATION_CLOSE_SEND, conn, conn->stash.now, error_code, reason_phrase);
     }
 
     return 0;
